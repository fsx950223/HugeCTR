/*
 * Copyright (c) 2020, NVIDIA CORPORATION.
 *
 * Licensed under the Apache License, Version 2.0 (the "License");
 * you may not use this file except in compliance with the License.
 * You may obtain a copy of the License at
 *
 *     http://www.apache.org/licenses/LICENSE-2.0
 *
 * Unless required by applicable law or agreed to in writing, software
 * distributed under the License is distributed on an "AS IS" BASIS,
 * WITHOUT WARRANTIES OR CONDITIONS OF ANY KIND, either express or implied.
 * See the License for the specific language governing permissions and
 * limitations under the License.
 */

#include <sys/time.h>

#include <fstream>
#include <functional>

#include "HugeCTR/include/data_generator.hpp"
#include "HugeCTR/include/data_readers/data_reader.hpp"
#include "HugeCTR/include/embeddings/localized_slot_sparse_embedding_hash.hpp"
#include "gtest/gtest.h"
#include "nvToolsExt.h"
#include "utest/embedding/embedding_test_utils.hpp"
#include "utest/embedding/sparse_embedding_hash_cpu.hpp"
#include "utest/test_utils.h"

#include <experimental/filesystem>

using namespace HugeCTR;
using namespace embedding_test;
namespace fs = std::experimental::filesystem;

namespace {
//---------------------------------------------------------------------------------------
// global params for all testing
const int train_batch_num = 10;  // can not more than 32
const int test_batch_num = 1;
const int train_batchsize = 1024;
const int test_batchsize = 2560;
const int slot_num = 26;
const int max_nnz_per_slot = 1;
const int max_feature_num = max_nnz_per_slot * slot_num;  // max_feature_num in a sample
const long long vocabulary_size = slot_num * 100;
const int embedding_vec_size = 128;
const int combiner = 0;  // 0-sum, 1-mean
const long long label_dim = 1;
const long long dense_dim = 0;
typedef long long T;

const float scaler = 1.0f;  // used in mixed precision training

// In order to not allocate the total size of hash table on each GPU, the users need to set the
// size of max_vocabulary_size_per_gpu, which should be more than vocabulary_size/gpu_count,
// eg: 1.25x of that.

const int num_chunk_threads = 1;  // must be 1 for CPU and GPU results comparation
const int num_files = 1;
const Check_t CHK = Check_t::Sum;  // Check_t::Sum
const char *train_file_list_name = "train_file_list.txt";
const char *test_file_list_name = "test_file_list.txt";
const char *prefix = "./data_reader_test_data/temp_dataset_";

const char *sparse_model_file = "localized_hash_table";
const char *opt_file_name = "localized_opt.bin";

std::vector<size_t> slot_sizes;  // null means use vocabulary_size/gpu_count/load_factor as
                                 // max_vocabulary_size_per_gpu

// CAUSION: must match vocabulary_size
// std::vector<size_t> slot_sizes = {39884406,39043,17289,7420,20263,3,7120,1543,63,38532951,
//   2953546,403346,10,2208,11938,155,4,976,14,39979771,25641295,39664984,585935,12972,108,36}; //
//   for cretio dataset
// std::vector<size_t> slot_sizes =
// {100,100,100,100,100,100,100,100,100,100,100,100,100,100,100,100,100,100,100,100,100,100,100,100,100,100};
// // just for verify

//-----------------------------------------------------------------------------------------
void init_sparse_model(const char *sparse_model) {
  std::cout << "Init hash table";
  // init hash table file: <key, solt_id, value>
  if (!fs::exists(sparse_model)) {
    fs::create_directory(sparse_model);
  }
  const std::string key_file = std::string(sparse_model) + "/" + sparse_model + ".key";
  const std::string slot_file = std::string(sparse_model) + "/" + sparse_model + ".slot";
  const std::string vec_file = std::string(sparse_model) + "/" + sparse_model + ".vec";

  std::ofstream fs_key(key_file);
  std::ofstream fs_slot(slot_file);
  std::ofstream fs_vec(vec_file);
  if (!fs_key.is_open() || !fs_slot.is_open() || !fs_vec.is_open()) {
    ERROR_MESSAGE_("Error: file not open for writing");
  }

  // UnifiedDataSimulator<T> ldata_sim(0, slot_num-1); // for slot_id
  test::UniformDataSimulator fdata_sim;  // for value
  std::unique_ptr<float[]> buf(new float[embedding_vec_size]);
  for (long long i = 0; i < vocabulary_size; i++) {
    T key = (T)i;
    // T key = ldata_sim.get_num();
    // CAUSION: can not set random keys here, because we need to ensure that:
    // 1) we can find keys in the data file from this hash table
    // 2) there are no repeated keys
    fs_key.write((char *)&key, sizeof(T));
    T slot_id;
    if (slot_sizes.size() == 0) {
      slot_id = key % slot_num;  // CAUSION: need to dedicate the slot_id for each key for
                                 // correctness verification
    } else {
      size_t offset = 0;
      for (size_t j = 0; j < slot_sizes.size(); j++) {
        if ((key >= static_cast<T>(offset)) && (key < static_cast<T>(offset + slot_sizes[j]))) {
          slot_id = (T)j;
          break;
        }
        offset += slot_sizes[j];
      }
    }
    fs_slot.write((char *)&slot_id, sizeof(T));
    fdata_sim.fill(buf.get(), embedding_vec_size, -0.1f, 0.1f);
    fs_vec.write(reinterpret_cast<const char *>(buf.get()), embedding_vec_size * sizeof(float));
  }
  std::cout << " Done" << std::endl;
}

template <typename TypeEmbeddingComp>
void train_and_test(const std::vector<int> &device_list, const Optimizer_t &optimizer,
                    const Update_t &update_type) {
  OptHyperParams hyper_params;
  hyper_params.adam.beta1 = 0.9f;
  hyper_params.adam.beta2 = 0.999f;
  float tolerance;
  if (std::is_same<TypeEmbeddingComp, __half>::value) {
    hyper_params.adam.epsilon = 1e-4f;
    hyper_params.adagrad.epsilon = 1e-4f;
    tolerance = 5e-3f;
  } else {
    hyper_params.adam.epsilon = 1e-7f;
    hyper_params.adagrad.epsilon = 1e-7f;
    tolerance = 1e-4f;
  }
  hyper_params.momentum.factor = 0.9f;
  hyper_params.nesterov.mu = 0.9f;
  hyper_params.adagrad.initial_accu_value = 0.f;

  const float lr = optimizer == Optimizer_t::Adam ? 0.001f : 0.01f;

  const OptParams opt_params = {optimizer, lr, hyper_params, update_type,
                                                   scaler};

  test::mpi_init();
  int numprocs = 1;
#ifdef ENABLE_MPI
  MPI_Comm_size(MPI_COMM_WORLD, &numprocs);
#endif

  // if there are multi-node, we assume each node has the same gpu device_list
  std::vector<std::vector<int>> vvgpu;
  for (int i = 0; i < numprocs; i++) {
    vvgpu.push_back(device_list);
  }
  const auto &resource_manager = ResourceManager::create(vvgpu, 0);
  if (resource_manager->is_master_process()) {
<<<<<<< HEAD
    std::cout << "rank " << resource_manager->get_process_id() << " is generating data" << std::endl;
=======
    std::cout << "rank " << resource_manager->get_process_id() << " is generating data"
              << std::endl;
>>>>>>> 57c47079
    // re-generate the dataset files
    {
      std::ifstream file(train_file_list_name);
      if (file.good()) {
        std::remove(train_file_list_name);
      }
    }
    {
      std::ifstream file(test_file_list_name);
      if (file.good()) {
        std::remove(test_file_list_name);
      }
    }
    // data generation: key's corresponding slot_id=(key%slot_num)
    if (slot_sizes.size() > 0) {
      HugeCTR::data_generation_for_localized_test<T, CHK>(
          train_file_list_name, prefix, num_files, train_batchsize * train_batch_num, slot_num,
          vocabulary_size, label_dim, dense_dim, max_nnz_per_slot, slot_sizes);
      HugeCTR::data_generation_for_localized_test<T, CHK>(
          test_file_list_name, prefix, num_files, test_batchsize * test_batch_num, slot_num,
          vocabulary_size, label_dim, dense_dim, max_nnz_per_slot, slot_sizes);
    } else {
      HugeCTR::data_generation_for_localized_test<T, CHK>(
          train_file_list_name, prefix, num_files, train_batchsize * train_batch_num, slot_num,
          vocabulary_size, label_dim, dense_dim, max_nnz_per_slot);
      HugeCTR::data_generation_for_localized_test<T, CHK>(
          test_file_list_name, prefix, num_files, test_batchsize * test_batch_num, slot_num,
          vocabulary_size, label_dim, dense_dim, max_nnz_per_slot);
    }
  }

#ifdef ENABLE_MPI
  MPI_Barrier(MPI_COMM_WORLD);
  std::cout << "This is rank: " << resource_manager->get_process_id() << std::endl;
#endif

  // setup a data reader
  const DataReaderSparseParam param = {DataReaderSparse_t::Localized, max_nnz_per_slot * slot_num,
                                       max_nnz_per_slot, slot_num};
  std::vector<DataReaderSparseParam> params;
  params.push_back(param);

  std::unique_ptr<DataReader<T>> train_data_reader(new DataReader<T>(
      train_batchsize, label_dim, dense_dim, params, resource_manager, true, num_chunk_threads, false, 0));

  train_data_reader->create_drwg_norm(train_file_list_name, CHK);

  std::unique_ptr<DataReader<T>> test_data_reader(new DataReader<T>(
      test_batchsize, label_dim, dense_dim, params, resource_manager, true, num_chunk_threads, false, 0));

  test_data_reader->create_drwg_norm(test_file_list_name, CHK);

  slot_sizes.clear();  // don't init hashtable when doing training correctness checking.
                       // Because we will upload hashtable to GPUs.

  // generate hashtable
  if (resource_manager->is_master_process()) {
<<<<<<< HEAD
    init_sparse_model(sparse_model_file);
=======
    std::cout << "Init hash table";
    // init hash table file: <key, solt_id, value>
    std::ofstream fs(hash_table_file_name);
    if (!fs.is_open()) {
      ERROR_MESSAGE_("Error: file not open for writing");
    }
    // UnifiedDataSimulator<T> ldata_sim(0, slot_num-1); // for slot_id
    test::UniformDataSimulator fdata_sim;  // for value
    std::unique_ptr<float[]> buf(new float[embedding_vec_size]);
    for (long long i = 0; i < vocabulary_size; i++) {
      T key = (T)i;
      // T key = ldata_sim.get_num();
      // CAUSION: can not set random keys here, because we need to ensure that:
      // 1) we can find keys in the data file from this hash table
      // 2) there are no repeated keys
      fs.write((char *)&key, sizeof(T));
      T slot_id;
      if (slot_sizes.size() == 0) {
        slot_id = key % slot_num;  // CAUSION: need to dedicate the slot_id for each key for
                                   // correctness verification
      } else {
        size_t offset = 0;
        for (size_t j = 0; j < slot_sizes.size(); j++) {
          if ((key >= static_cast<T>(offset)) && (key < static_cast<T>(offset + slot_sizes[j]))) {
            slot_id = (T)j;
            break;
          }
          offset += slot_sizes[j];
        }
      }
      fs.write((char *)&slot_id, sizeof(T));
      fdata_sim.fill(buf.get(), embedding_vec_size, -0.1f, 0.1f);
      fs.write(reinterpret_cast<const char *>(buf.get()), embedding_vec_size * sizeof(float));
    }
    fs.close();
    std::cout << " Done" << std::endl;
>>>>>>> 57c47079
  }

#ifdef ENABLE_MPI
  MPI_Barrier(MPI_COMM_WORLD);
#endif

  const SparseEmbeddingHashParams embedding_params = {
      train_batchsize, test_batchsize, vocabulary_size, {},        embedding_vec_size,
      max_feature_num, slot_num,       combiner,        opt_params};

  std::unique_ptr<Embedding<T, TypeEmbeddingComp>> embedding(
      new LocalizedSlotSparseEmbeddingHash<T, TypeEmbeddingComp>(
<<<<<<< HEAD
          train_data_reader->get_row_offsets_tensors(), train_data_reader->get_value_tensors(),
          train_data_reader->get_nnz_array(), test_data_reader->get_row_offsets_tensors(),
          test_data_reader->get_value_tensors(), test_data_reader->get_nnz_array(),
          embedding_params, resource_manager));
=======
          bags_to_tensors<T>(train_data_reader->get_row_offsets_tensors()),
          bags_to_tensors<T>(train_data_reader->get_value_tensors()),
          train_data_reader->get_nnz_array(),
          bags_to_tensors<T>(test_data_reader->get_row_offsets_tensors()),
          bags_to_tensors<T>(test_data_reader->get_value_tensors()),
          test_data_reader->get_nnz_array(), embedding_params, plan_file, resource_manager));
>>>>>>> 57c47079

  // upload hash table to device
  embedding->load_parameters(sparse_model_file);

  // for SparseEmbeddingCpu
  std::unique_ptr<SparseEmbeddingHashCpu<T, TypeEmbeddingComp>> embedding_cpu(
      new SparseEmbeddingHashCpu<T, TypeEmbeddingComp>(
          train_batchsize, max_feature_num, vocabulary_size, embedding_vec_size, slot_num,
          label_dim, dense_dim, CHK, train_batch_num * train_batchsize, combiner, opt_params,
          train_file_list_name, sparse_model_file, SparseEmbedding_t::Localized));

  TypeEmbeddingComp *embedding_feature_from_cpu = embedding_cpu->get_forward_results();
  TypeEmbeddingComp *wgrad_from_cpu = embedding_cpu->get_backward_results();
  T *hash_table_key_from_cpu = embedding_cpu->get_hash_table_key_ptr();
  float *hash_table_value_from_cpu = embedding_cpu->get_hash_table_value_ptr();

  // for results check
  std::shared_ptr<GeneralBuffer2<HostAllocator>> buf = GeneralBuffer2<HostAllocator>::create();

  Tensor2<TypeEmbeddingComp> embedding_feature_from_gpu;
  buf->reserve({train_batchsize * slot_num * embedding_vec_size}, &embedding_feature_from_gpu);

  Tensor2<TypeEmbeddingComp> wgrad_from_gpu;
  buf->reserve({train_batchsize * slot_num * embedding_vec_size}, &wgrad_from_gpu);

  Tensor2<T> hash_table_key_from_gpu;
  buf->reserve({vocabulary_size}, &hash_table_key_from_gpu);

  Tensor2<float> hash_table_value_from_gpu;
  buf->reserve({vocabulary_size * embedding_vec_size}, &hash_table_value_from_gpu);

  Tensor2<TypeEmbeddingComp> embedding_feature_from_gpu_eval;
  buf->reserve({test_batchsize * slot_num * embedding_vec_size}, &embedding_feature_from_gpu_eval);

  buf->allocate();

  typedef struct TypeHashValue_ {
    float data[embedding_vec_size];
  } TypeHashValue;

  for (int i = 0; i < train_batch_num; i++) {
    printf("Rank%d: Round %d start training:\n", resource_manager->get_process_id(), i);

    // call read a batch
    printf("Rank%d: data_reader->read_a_batch_to_device()\n", resource_manager->get_process_id());
    train_data_reader->read_a_batch_to_device();

    // GPU forward
    printf("Rank%d: embedding->forward()\n", resource_manager->get_process_id());
    embedding->forward(true);

    // check the result of forward
    printf("Rank%d: embedding->get_forward_results()\n", resource_manager->get_process_id());
    embedding->get_forward_results(true, embedding_feature_from_gpu);  // memcpy from GPU to CPU

    if (resource_manager->is_master_process()) {
      // CPU forward
      printf("Rank0: embedding_cpu->forward()\n");
      embedding_cpu->forward();

      printf("Rank0: check forward results\n");
      ASSERT_TRUE(compare_embedding_feature(train_batchsize * slot_num * embedding_vec_size,
                                            embedding_feature_from_gpu.get_ptr(),
                                            embedding_feature_from_cpu, tolerance));
    }

#ifdef ENABLE_MPI
    MPI_Barrier(MPI_COMM_WORLD);
#endif

    // GPU backward
    printf("Rank%d: embedding->backward()\n", resource_manager->get_process_id());
    embedding->backward();

    // check the result of backward
    printf("Rank%d: embedding->get_backward_results()\n", resource_manager->get_process_id());
    embedding->get_backward_results(wgrad_from_gpu, 0);

    if (resource_manager->is_master_process()) {
      // CPU backward
      printf("Rank0: embedding_cpu->backward()\n");
      embedding_cpu->backward();

      printf("Rank0: check backward results: GPU and CPU\n");
      ASSERT_TRUE(compare_wgrad(train_batchsize * slot_num * embedding_vec_size,
                                wgrad_from_gpu.get_ptr(), wgrad_from_cpu, tolerance));
    }

#ifdef ENABLE_MPI
    MPI_Barrier(MPI_COMM_WORLD);
#endif

    // GPU update_params
    printf("Rank%d: embedding->update_params()\n", resource_manager->get_process_id());
    embedding->update_params();

    // check the results of update params
    printf("Rank%d: embedding->get_update_params_results()\n", resource_manager->get_process_id());
    embedding->get_update_params_results(hash_table_key_from_gpu,
                                         hash_table_value_from_gpu);  // memcpy from GPU to CPU

    if (resource_manager->is_master_process()) {
      // CPU update_params
      printf("Rank0: embedding_cpu->update_params()\n");
      embedding_cpu->update_params();

      printf("Rank0: check update_params results\n");
      ASSERT_TRUE(compare_hash_table(
          vocabulary_size, hash_table_key_from_gpu.get_ptr(),
          reinterpret_cast<TypeHashValue *>(hash_table_value_from_gpu.get_ptr()),
          hash_table_key_from_cpu, reinterpret_cast<TypeHashValue *>(hash_table_value_from_cpu),
          tolerance));
    }

#ifdef ENABLE_MPI
    MPI_Barrier(MPI_COMM_WORLD);
#endif
  }

  ///////////////////////////////////////////////////////////////////////////////////////////////////////////////////
  // create new obj for eval()
  embedding->dump_parameters(sparse_model_file);

  {
    printf("Rank%d: embedding->dump_opt_states()\n", resource_manager->get_process_id());
    std::ofstream fs(opt_file_name);
    embedding->dump_opt_states(fs);
    fs.close();
  }

  {
    printf("Rank%d: embedding->load_opt_states()\n", resource_manager->get_process_id());
    std::ifstream fs(opt_file_name);
    embedding->load_opt_states(fs);
    fs.close();
  }

  // for SparseEmbeddingCpu eval
  std::unique_ptr<SparseEmbeddingHashCpu<T, TypeEmbeddingComp>> test_embedding_cpu(
      new SparseEmbeddingHashCpu<T, TypeEmbeddingComp>(
          test_batchsize, max_feature_num, vocabulary_size, embedding_vec_size, slot_num, label_dim,
          dense_dim, CHK, test_batch_num * test_batchsize, combiner, opt_params,
          test_file_list_name, sparse_model_file, SparseEmbedding_t::Localized));

  TypeEmbeddingComp *embedding_feature_from_cpu_eval = test_embedding_cpu->get_forward_results();

  /////////////////////////////////////////////////////////////////////////////////////////////
  // eval
  {
    printf("\nRank%d: Round start eval:\n", resource_manager->get_process_id());

    // call read a batch
<<<<<<< HEAD
    printf("Rank%d: data_reader_eval->read_a_batch_to_device()\n", resource_manager->get_process_id());
=======
    printf("Rank%d: data_reader_eval->read_a_batch_to_device()\n",
           resource_manager->get_process_id());
>>>>>>> 57c47079
    test_data_reader->read_a_batch_to_device();

    // GPU forward
    printf("Rank%d: embedding_eval->forward()\n", resource_manager->get_process_id());
    embedding->forward(false);

    // check the result of forward
    printf("Rank%d: embedding_eval->get_forward_results()\n", resource_manager->get_process_id());
    embedding->get_forward_results(false,
                                   embedding_feature_from_gpu_eval);  // memcpy from GPU to CPU

    if (resource_manager->is_master_process()) {
      // CPU forward
      printf("Rank0: embedding_cpu_eval->forward()\n");
      test_embedding_cpu->forward();

      printf("Rank0: check forward results\n");
      ASSERT_TRUE(compare_embedding_feature(test_batchsize * slot_num * embedding_vec_size,
                                            embedding_feature_from_gpu_eval.get_ptr(),
                                            embedding_feature_from_cpu_eval, tolerance));
    }

#ifdef ENABLE_MPI
    MPI_Barrier(MPI_COMM_WORLD);
#endif

    printf("Rank%d: Round end:\n", resource_manager->get_process_id());
  }

  test::mpi_finalize();
}

template <typename TypeEmbeddingComp>
void load_and_dump(const std::vector<int> &device_list, const Optimizer_t &optimizer,
                   const Update_t &update_type) {
  OptHyperParams hyper_params;
  hyper_params.adam.beta1 = 0.9f;
  hyper_params.adam.beta2 = 0.999f;
  if (std::is_same<TypeEmbeddingComp, __half>::value) {
    hyper_params.adam.epsilon = 1e-4f;
    hyper_params.adagrad.epsilon = 1e-4f;
  } else {
    hyper_params.adam.epsilon = 1e-7f;
    hyper_params.adagrad.epsilon = 1e-7f;
  }
  hyper_params.momentum.factor = 0.9f;
  hyper_params.nesterov.mu = 0.9f;
  hyper_params.adagrad.initial_accu_value = 0.f;

  const float lr = optimizer == Optimizer_t::Adam ? 0.001f : 0.01f;

  const OptParams opt_params = {optimizer, lr, hyper_params, update_type,
                                                   scaler};

  std::vector<std::vector<int>> vvgpu;
  vvgpu.push_back(device_list);
  const auto &resource_manager = ResourceManager::create(vvgpu, 0);

  // re-generate the dataset files
  {
    std::ifstream fs(train_file_list_name);
    if (fs.good()) {
      std::remove(train_file_list_name);
    }
  }

  // data generation
  if (slot_sizes.size() > 0) {
    HugeCTR::data_generation_for_localized_test<T, CHK>(
        train_file_list_name, prefix, num_files, train_batchsize * train_batch_num, slot_num,
        vocabulary_size, label_dim, dense_dim, max_nnz_per_slot, slot_sizes);
  } else {
    HugeCTR::data_generation_for_localized_test<T, CHK>(
        train_file_list_name, prefix, num_files, train_batchsize * train_batch_num, slot_num,
        vocabulary_size, label_dim, dense_dim, max_nnz_per_slot);
  }

  // setup a data reader
  const DataReaderSparseParam param = {DataReaderSparse_t::Localized, max_nnz_per_slot * slot_num,
                                       max_nnz_per_slot, slot_num};
  std::vector<DataReaderSparseParam> params;
  params.push_back(param);

  std::unique_ptr<DataReader<T>> train_data_reader(new DataReader<T>(
      train_batchsize, label_dim, dense_dim, params, resource_manager, true, num_chunk_threads, false, 0));

  train_data_reader->create_drwg_norm(train_file_list_name, CHK);

  slot_sizes.clear();  // don't init hashtable when doing training correctness checking.
                       // Because we will upload hashtable to GPUs.

  // init hash table file
  init_sparse_model(sparse_model_file);

  const SparseEmbeddingHashParams embedding_params = {
      train_batchsize, test_batchsize, vocabulary_size, {},        embedding_vec_size,
      max_feature_num, slot_num,       combiner,        opt_params};

  std::unique_ptr<Embedding<T, TypeEmbeddingComp>> embedding(
      new LocalizedSlotSparseEmbeddingHash<T, TypeEmbeddingComp>(
          train_data_reader->get_row_offsets_tensors(), train_data_reader->get_value_tensors(),
          train_data_reader->get_nnz_array(), train_data_reader->get_row_offsets_tensors(),
          train_data_reader->get_value_tensors(), train_data_reader->get_nnz_array(),
          embedding_params, resource_manager));

  // upload hash table to device
  embedding->load_parameters(sparse_model_file);

  printf("max_vocabulary_size=%zu, vocabulary_size=%zu\n", embedding->get_max_vocabulary_size(),
         embedding->get_vocabulary_size());

  std::shared_ptr<GeneralBuffer2<CudaHostAllocator>> blobs_buff =
      GeneralBuffer2<CudaHostAllocator>::create();

  Tensor2<T> keys;
  blobs_buff->reserve({embedding->get_max_vocabulary_size()}, &keys);

  Tensor2<size_t> slot_id;
  blobs_buff->reserve({embedding->get_max_vocabulary_size()}, &slot_id);

  Tensor2<float> embeddings;
  blobs_buff->reserve({embedding->get_max_vocabulary_size(), embedding_vec_size}, &embeddings);

  blobs_buff->allocate();

  BufferBag buf_bag;
  buf_bag.keys = keys.shrink();
  buf_bag.slot_id = slot_id.shrink();
  buf_bag.embedding = embeddings;

  size_t dump_size;
  embedding->dump_parameters(buf_bag, &dump_size);

  printf("dump_size=%zu, max_vocabulary_size=%zu, vocabulary_size=%zu\n", dump_size,
         embedding->get_max_vocabulary_size(), embedding->get_vocabulary_size());

  embedding->dump_parameters(buf_bag, &dump_size);

  printf("dump_size=%zu, max_vocabulary_size=%zu, vocabulary_size=%zu\n", dump_size,
         embedding->get_max_vocabulary_size(), embedding->get_vocabulary_size());

  embedding->reset();

  printf("max_vocabulary_size=%zu, vocabulary_size=%zu\n", embedding->get_max_vocabulary_size(),
         embedding->get_vocabulary_size());

  embedding->load_parameters(buf_bag, dump_size);

  printf("max_vocabulary_size=%zu, vocabulary_size=%zu\n", embedding->get_max_vocabulary_size(),
         embedding->get_vocabulary_size());

  embedding->dump_parameters(buf_bag, &dump_size);

  printf("dump_size=%zu, max_vocabulary_size=%zu, vocabulary_size=%zu\n", dump_size,
         embedding->get_max_vocabulary_size(), embedding->get_vocabulary_size());
}

template <typename TypeEmbeddingComp>
void load_and_dump_file(const std::vector<int> &device_list, const Optimizer_t &optimizer,
                   const Update_t &update_type) {
  std::string sparse_model_src("sparse_model_src");
  std::string sparse_model_dst("sparse_model_dst");

  OptHyperParams hyper_params;
  hyper_params.adam.beta1 = 0.9f;
  hyper_params.adam.beta2 = 0.999f;
  float tolerance;
  if (std::is_same<TypeEmbeddingComp, __half>::value) {
    hyper_params.adam.epsilon = 1e-4f;
    tolerance = 5e-3f;
  } else {
    hyper_params.adam.epsilon = 1e-7f;
    tolerance = 1e-4f;
  }
  hyper_params.momentum.factor = 0.9f;
  hyper_params.nesterov.mu = 0.9f;

  const float lr = optimizer == Optimizer_t::Adam ? 0.001f : 0.01f;
  const OptParams opt_params = {optimizer, lr, hyper_params, update_type, scaler};

  int numprocs = 1, pid = 0;
  std::vector<std::vector<int>> vvgpu;
  test::mpi_init();
  for (int i = 0; i < numprocs; i++) {
    vvgpu.push_back(device_list);
  }
  const auto &resource_manager = ResourceManager::create(vvgpu, 0);

  if (pid == 0) {
    // re-generate the dataset files
    if (fs::exists(train_file_list_name)) {
      fs::remove(train_file_list_name);
    }

    // data generation
    if (slot_sizes.size() > 0) {
      HugeCTR::data_generation_for_localized_test<T, CHK>(
          train_file_list_name, prefix, num_files, train_batchsize * train_batch_num, slot_num,
          vocabulary_size, label_dim, dense_dim, max_nnz_per_slot, slot_sizes);
    } else {
      HugeCTR::data_generation_for_localized_test<T, CHK>(
          train_file_list_name, prefix, num_files, train_batchsize * train_batch_num, slot_num,
          vocabulary_size, label_dim, dense_dim, max_nnz_per_slot);
    }
  }

#ifdef ENABLE_MPI
  MPI_Barrier(MPI_COMM_WORLD);
#endif

  // setup a data reader
  const DataReaderSparseParam param = {DataReaderSparse_t::Localized, max_nnz_per_slot * slot_num,
                                       max_nnz_per_slot, slot_num};
  std::vector<DataReaderSparseParam> params;
  params.push_back(param);

  std::unique_ptr<DataReader<T>> train_data_reader(new DataReader<T>(
      train_batchsize, label_dim, dense_dim, params, resource_manager, true, num_chunk_threads, false, 0));

  train_data_reader->create_drwg_norm(train_file_list_name, CHK);

  slot_sizes.clear();  // don't init hashtable when doing training correctness checking.
                       // Because we will upload hashtable to GPUs.

  const SparseEmbeddingHashParams embedding_params = {
      train_batchsize, test_batchsize, vocabulary_size, {},        embedding_vec_size,
      max_feature_num, slot_num,       combiner,        opt_params};

  std::unique_ptr<Embedding<T, TypeEmbeddingComp>> embedding(
      new LocalizedSlotSparseEmbeddingHash<T, TypeEmbeddingComp>(
          train_data_reader->get_row_offsets_tensors(), train_data_reader->get_value_tensors(),
          train_data_reader->get_nnz_array(), train_data_reader->get_row_offsets_tensors(),
          train_data_reader->get_value_tensors(), train_data_reader->get_nnz_array(),
          embedding_params, resource_manager));

  // init hash table file
  if (pid == 0) {
    init_sparse_model(sparse_model_src.c_str());
  }

#ifdef ENABLE_MPI
  MPI_Barrier(MPI_COMM_WORLD);
#endif

  // upload hash table to device
  embedding->load_parameters(sparse_model_src);

  if (pid == 0) {
    printf("max_vocabulary_size=%zu, vocabulary_size=%zu\n", embedding->get_max_vocabulary_size(),
      embedding->get_vocabulary_size());
  }

  // dump sparse model to file
  embedding->dump_parameters(sparse_model_dst);

#ifdef ENABLE_MPI
  MPI_Barrier(MPI_COMM_WORLD);
#endif

  auto load_sparse_model_to_map = [](std::vector<T>& key_vec, std::vector<T>& slot_vec,
      std::vector<float>& vec_vec, const std::string& sparse_model) {
    const std::string key_file(sparse_model + "/" + sparse_model + ".key");
    const std::string slot_file(sparse_model + "/" + sparse_model + ".slot");
    const std::string vec_file(sparse_model + "/" + sparse_model + ".vec");

    std::ifstream fs_key(key_file, std::ifstream::binary);
    std::ifstream fs_slot(slot_file, std::ifstream::binary);
    std::ifstream fs_vec(vec_file, std::ifstream::binary);

    const size_t key_file_size_in_B = fs::file_size(key_file);
    const size_t slot_file_size_in_B = fs::file_size(slot_file);
    const size_t vec_file_size_in_B = fs::file_size(vec_file);
    const long long num_key = key_file_size_in_B / sizeof(T);
    const long long num_slot = slot_file_size_in_B / sizeof(T);
    const long long num_vec = vec_file_size_in_B / (sizeof(float) * embedding_vec_size);

    if (num_key != num_vec || num_key != num_slot || num_key != vocabulary_size) {
      CK_THROW_(Error_t::BrokenFile, "num_key != num_vec (num_slot) || num_key != vocabulary_size");
    }

    key_vec.clear();
    key_vec.reserve(num_key);
    slot_vec.clear();
    slot_vec.reserve(num_key);
    vec_vec.clear();
    vec_vec.reserve(num_vec * embedding_vec_size);

    fs_key.read(reinterpret_cast<char *>(key_vec.data()), key_file_size_in_B);
    fs_slot.read(reinterpret_cast<char *>(slot_vec.data()), slot_file_size_in_B);
    fs_vec.read(reinterpret_cast<char *>(vec_vec.data()), vec_file_size_in_B);
  };

  std::vector<T> hash_table_key_from_cpu;
  std::vector<T> slot_id_from_cpu;
  std::vector<float> hash_table_value_from_cpu;
  load_sparse_model_to_map(hash_table_key_from_cpu, slot_id_from_cpu, hash_table_value_from_cpu, sparse_model_src);

  std::vector<T> hash_table_key_from_gpu;
  std::vector<T> slot_id_from_gpu;
  std::vector<float> hash_table_value_from_gpu;
  load_sparse_model_to_map(hash_table_key_from_gpu, slot_id_from_gpu, hash_table_value_from_gpu, sparse_model_dst);

  typedef struct TypeHashValue_ { float data[embedding_vec_size]; } TypeHashValue;

  ASSERT_TRUE(compare_hash_table(vocabulary_size,
    hash_table_key_from_gpu.data(), reinterpret_cast<TypeHashValue *>(hash_table_value_from_gpu.data()),
    hash_table_key_from_cpu.data(), reinterpret_cast<TypeHashValue *>(hash_table_value_from_cpu.data()),
    tolerance));

  ASSERT_TRUE(compare_key_slot(vocabulary_size,
    hash_table_key_from_gpu.data(), slot_id_from_gpu.data(),
    hash_table_key_from_cpu.data(), slot_id_from_cpu.data()));

  test::mpi_finalize();
}

}  // namespace

TEST(localized_sparse_embedding_hash_test, fp32_sgd_1gpu) {
  train_and_test<float>({0}, Optimizer_t::SGD, Update_t::Local);
}

TEST(localized_sparse_embedding_hash_test, fp32_sgd_8gpu) {
  train_and_test<float>({0, 1, 2, 3, 4, 5, 6, 7}, Optimizer_t::SGD, Update_t::Local);
}

TEST(localized_sparse_embedding_hash_test, fp32_sgd_global_update_1gpu) {
  train_and_test<float>({0}, Optimizer_t::SGD, Update_t::Global);
}

TEST(localized_sparse_embedding_hash_test, fp32_sgd_global_update_8gpu) {
  train_and_test<float>({0, 1, 2, 3, 4, 5, 6, 7}, Optimizer_t::SGD, Update_t::Global);
}

TEST(localized_sparse_embedding_hash_test, fp16_sgd_1gpu) {
  train_and_test<__half>({0}, Optimizer_t::SGD, Update_t::Local);
}

TEST(localized_sparse_embedding_hash_test, fp16_sgd_8gpu) {
  train_and_test<__half>({0, 1, 2, 3, 4, 5, 6, 7}, Optimizer_t::SGD, Update_t::Local);
}

TEST(localized_sparse_embedding_hash_test, fp16_sgd_global_update_1gpu) {
  train_and_test<__half>({0}, Optimizer_t::SGD, Update_t::Global);
}

TEST(localized_sparse_embedding_hash_test, fp16_sgd_global_update_8gpu) {
  train_and_test<__half>({0, 1, 2, 3, 4, 5, 6, 7}, Optimizer_t::SGD, Update_t::Global);
}

TEST(localized_sparse_embedding_hash_test, fp32_adam_1gpu) {
  train_and_test<float>({0}, Optimizer_t::Adam, Update_t::Local);
}

TEST(localized_sparse_embedding_hash_test, fp32_adam_8gpu) {
  train_and_test<float>({0, 1, 2, 3, 4, 5, 6, 7}, Optimizer_t::Adam, Update_t::Local);
}

TEST(localized_sparse_embedding_hash_test, fp32_adam_global_update_1gpu) {
  train_and_test<float>({0}, Optimizer_t::Adam, Update_t::Global);
}

TEST(localized_sparse_embedding_hash_test, fp32_adam_global_update_8gpu) {
  train_and_test<float>({0, 1, 2, 3, 4, 5, 6, 7}, Optimizer_t::Adam, Update_t::Global);
}

TEST(localized_sparse_embedding_hash_test, fp32_adam_lazyglobal_update_1gpu) {
  train_and_test<float>({0}, Optimizer_t::Adam, Update_t::LazyGlobal);
}

TEST(localized_sparse_embedding_hash_test, fp32_adam_lazyglobal_update_8gpu) {
  train_and_test<float>({0, 1, 2, 3, 4, 5, 6, 7}, Optimizer_t::Adam, Update_t::LazyGlobal);
}

TEST(localized_sparse_embedding_hash_test, fp16_adam_1gpu) {
  train_and_test<__half>({0}, Optimizer_t::Adam, Update_t::Local);
}

TEST(localized_sparse_embedding_hash_test, fp16_adam_8gpu) {
  train_and_test<__half>({0, 1, 2, 3, 4, 5, 6, 7}, Optimizer_t::Adam, Update_t::Local);
}

TEST(localized_sparse_embedding_hash_test, fp16_adam_global_update_1gpu) {
  train_and_test<__half>({0}, Optimizer_t::Adam, Update_t::Global);
}

TEST(localized_sparse_embedding_hash_test, fp16_adam_global_update_8gpu) {
  train_and_test<__half>({0, 1, 2, 3, 4, 5, 6, 7}, Optimizer_t::Adam, Update_t::Global);
}

TEST(localized_sparse_embedding_hash_test, fp16_adam_lazyglobal_update_1gpu) {
  train_and_test<__half>({0}, Optimizer_t::Adam, Update_t::LazyGlobal);
}

TEST(localized_sparse_embedding_hash_test, fp16_adam_lazyglobal_update_8gpu) {
  train_and_test<__half>({0, 1, 2, 3, 4, 5, 6, 7}, Optimizer_t::Adam, Update_t::LazyGlobal);
}

TEST(localized_sparse_embedding_hash_test, fp32_adagrad_1gpu) {
  train_and_test<float>({0}, Optimizer_t::AdaGrad, Update_t::Local);
}

TEST(localized_sparse_embedding_hash_test, fp32_adagrad_8gpu) {
  train_and_test<float>({0, 1, 2, 3, 4, 5, 6, 7}, Optimizer_t::AdaGrad, Update_t::Local);
}

TEST(localized_sparse_embedding_hash_test, fp16_adagrad_1gpu) {
  train_and_test<__half>({0}, Optimizer_t::AdaGrad, Update_t::Local);
}

TEST(localized_sparse_embedding_hash_test, fp16_adagrad_8gpu) {
  train_and_test<__half>({0, 1, 2, 3, 4, 5, 6, 7}, Optimizer_t::AdaGrad, Update_t::Local);
}

TEST(localized_sparse_embedding_hash_test, load_and_dump) {
  load_and_dump<float>({0}, Optimizer_t::SGD, Update_t::Global);
}

TEST(localized_sparse_embedding_hash_test, load_and_dump_file_1gpu) {
  load_and_dump_file<float>({0}, Optimizer_t::SGD, Update_t::Global);
}

TEST(localized_sparse_embedding_hash_test, load_and_dump_file_8gpu) {
  load_and_dump_file<float>({0, 1, 2, 3, 4, 5, 6, 7}, Optimizer_t::SGD, Update_t::Global);
}<|MERGE_RESOLUTION|>--- conflicted
+++ resolved
@@ -165,12 +165,7 @@
   }
   const auto &resource_manager = ResourceManager::create(vvgpu, 0);
   if (resource_manager->is_master_process()) {
-<<<<<<< HEAD
     std::cout << "rank " << resource_manager->get_process_id() << " is generating data" << std::endl;
-=======
-    std::cout << "rank " << resource_manager->get_process_id() << " is generating data"
-              << std::endl;
->>>>>>> 57c47079
     // re-generate the dataset files
     {
       std::ifstream file(train_file_list_name);
@@ -228,46 +223,7 @@
 
   // generate hashtable
   if (resource_manager->is_master_process()) {
-<<<<<<< HEAD
     init_sparse_model(sparse_model_file);
-=======
-    std::cout << "Init hash table";
-    // init hash table file: <key, solt_id, value>
-    std::ofstream fs(hash_table_file_name);
-    if (!fs.is_open()) {
-      ERROR_MESSAGE_("Error: file not open for writing");
-    }
-    // UnifiedDataSimulator<T> ldata_sim(0, slot_num-1); // for slot_id
-    test::UniformDataSimulator fdata_sim;  // for value
-    std::unique_ptr<float[]> buf(new float[embedding_vec_size]);
-    for (long long i = 0; i < vocabulary_size; i++) {
-      T key = (T)i;
-      // T key = ldata_sim.get_num();
-      // CAUSION: can not set random keys here, because we need to ensure that:
-      // 1) we can find keys in the data file from this hash table
-      // 2) there are no repeated keys
-      fs.write((char *)&key, sizeof(T));
-      T slot_id;
-      if (slot_sizes.size() == 0) {
-        slot_id = key % slot_num;  // CAUSION: need to dedicate the slot_id for each key for
-                                   // correctness verification
-      } else {
-        size_t offset = 0;
-        for (size_t j = 0; j < slot_sizes.size(); j++) {
-          if ((key >= static_cast<T>(offset)) && (key < static_cast<T>(offset + slot_sizes[j]))) {
-            slot_id = (T)j;
-            break;
-          }
-          offset += slot_sizes[j];
-        }
-      }
-      fs.write((char *)&slot_id, sizeof(T));
-      fdata_sim.fill(buf.get(), embedding_vec_size, -0.1f, 0.1f);
-      fs.write(reinterpret_cast<const char *>(buf.get()), embedding_vec_size * sizeof(float));
-    }
-    fs.close();
-    std::cout << " Done" << std::endl;
->>>>>>> 57c47079
   }
 
 #ifdef ENABLE_MPI
@@ -280,19 +236,12 @@
 
   std::unique_ptr<Embedding<T, TypeEmbeddingComp>> embedding(
       new LocalizedSlotSparseEmbeddingHash<T, TypeEmbeddingComp>(
-<<<<<<< HEAD
-          train_data_reader->get_row_offsets_tensors(), train_data_reader->get_value_tensors(),
-          train_data_reader->get_nnz_array(), test_data_reader->get_row_offsets_tensors(),
-          test_data_reader->get_value_tensors(), test_data_reader->get_nnz_array(),
-          embedding_params, resource_manager));
-=======
           bags_to_tensors<T>(train_data_reader->get_row_offsets_tensors()),
           bags_to_tensors<T>(train_data_reader->get_value_tensors()),
           train_data_reader->get_nnz_array(),
           bags_to_tensors<T>(test_data_reader->get_row_offsets_tensors()),
           bags_to_tensors<T>(test_data_reader->get_value_tensors()),
           test_data_reader->get_nnz_array(), embedding_params, plan_file, resource_manager));
->>>>>>> 57c47079
 
   // upload hash table to device
   embedding->load_parameters(sparse_model_file);
@@ -445,12 +394,7 @@
     printf("\nRank%d: Round start eval:\n", resource_manager->get_process_id());
 
     // call read a batch
-<<<<<<< HEAD
     printf("Rank%d: data_reader_eval->read_a_batch_to_device()\n", resource_manager->get_process_id());
-=======
-    printf("Rank%d: data_reader_eval->read_a_batch_to_device()\n",
-           resource_manager->get_process_id());
->>>>>>> 57c47079
     test_data_reader->read_a_batch_to_device();
 
     // GPU forward

# CRITEO CTR SAMPLE #
In this sample we aim to demostrate the basic usage of SparseEmbeddingHash and multiple slots.

## Dataset and preprocess ##
The data is provided by CriteoLabs (http://labs.criteo.com/2014/02/kaggle-display-advertising-challenge-dataset/).
The original training set contains 45,840,617 examples.
Each example contains a label (1 if the ad was clicked, otherwise 0) and 39 features (13 integer features and 26 categorical features).
The dataset also has the significant amounts of missing values across the feature columns, which should be preprocessed acordingly.
The original test set doesn't contain labels, so it's not used.

1. Download the dataset and preprocess

Go to [(link)](http://labs.criteo.com/2014/02/kaggle-display-advertising-challenge-dataset/)
and download kaggle-display dataset into the folder "${project_home}/tools/criteo_script_legacy/".
The script `usage.sh` fills the missing values by mapping them to the unused unique integer or category.
It also replaces unique values which appear less than six times across the entire dataset with the unique value for missing values.
Its purpose is to redcue the vocabulary size of each columm while not losing too much information.

```shell
$ cd ../../tools/criteo_script_legacy/ && bash usage.sh && cd ../../samples/criteo_multi_slots/
```

2. Translate the dataset to HugeCTR format
```shell
$ cp ../../build/bin/criteo2hugectr_legacy ./
$ ./criteo2hugectr_legacy 10 ../../tools/criteo_script_legacy/train.out criteo/sparse_embedding file_list.txt
$ ./criteo2hugectr_legacy 10 ../../tools/criteo_script_legacy/test.out criteo_test/sparse_embedding file_list_test.txt
```

## Training with HugeCTR ##

1. Build HugeCTR with the instructions on README.md under home directory.

2. Copy huge_ctr to samples/criteo_multi_slots
```shell
$ cp ../../build/bin/huge_ctr ./
```

3. Run huge_ctr
```shell
<<<<<<< HEAD
$ ./huge_ctr --train ./criteo_multi_slots.json
```
=======
$ ./huge_ctr --train ./criteo.json
```
>>>>>>> 9df60ca8
<|MERGE_RESOLUTION|>--- conflicted
+++ resolved
@@ -38,10 +38,5 @@
 
 3. Run huge_ctr
 ```shell
-<<<<<<< HEAD
 $ ./huge_ctr --train ./criteo_multi_slots.json
-```
-=======
-$ ./huge_ctr --train ./criteo.json
-```
->>>>>>> 9df60ca8
+```
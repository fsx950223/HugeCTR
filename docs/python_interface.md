--- conflicted
+++ resolved
@@ -20,11 +20,9 @@
 **Arguments**
 * `seed`: A random seed to be specified. The default value is 0.
 
-<<<<<<< HEAD
 * `lr_policy`: The learning rate policy which suppots only fixed. The default value is `LrPolicy_t.fixed`.
-=======
+
 * `max_eval_batches`: Maximum number of batches used in evaluation. It is recommended that the number is equal to or bigger than the actual number of batches in the evaluation dataset. The default value is 100.
->>>>>>> 0143e45a
 
 * `lr`: The learning rate, which is also the base learning rate for the learning rate scheduler. The default value is 0.001.
 

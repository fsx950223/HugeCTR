--- conflicted
+++ resolved
@@ -433,18 +433,10 @@
           // csr_chunk->get_csr_buffer(param_id, dev_id).push_back(local_id);
           pinned_buffer_offset_count += convert_parquet_cat_columns(
               cat_column_data_ptr, param_size, param_id, slot_count, batch_size, num_csr_buffers,
-<<<<<<< HEAD
               csr_chunk_devices, distributed_slot, resource_manager_->get_process_id(), resource_manager_,
               device_csr_value_buffers, device_csr_row_offset_buffers, pinned_staging_buffer_param,
               (uint32_t*)device_embed_param_start_offset.data(), dev_slot_offset_ptr, rmm_resources,
               memory_resource_.get(), task_stream_);
-=======
-              csr_chunk_devices, distributed_slot, resource_manager_->get_process_id(),
-              resource_manager_, device_csr_value_buffers, device_csr_row_offset_buffers,
-              pinned_staging_buffer_param, (uint32_t*)device_embed_param_start_offset.data(),
-              dev_slot_offset_ptr, rmm_resources, memory_resource_.get(), task_stream_);
->>>>>>> 57c47079
-
         } else if (param.type == DataReaderSparse_t::Localized) {
           // Add row to one buffer
           // buffer select based on k % num_gpus k -> loop on slot_num
@@ -460,17 +452,10 @@
 
           pinned_buffer_offset_count += convert_parquet_cat_columns(
               cat_column_data_ptr, param_size, param_id, slot_count, batch_size, num_csr_buffers,
-<<<<<<< HEAD
               csr_chunk_devices, distributed_slot, resource_manager_->get_process_id(), resource_manager_,
               device_csr_value_buffers, device_csr_row_offset_buffers, pinned_staging_buffer_param,
               (uint32_t*)device_embed_param_start_offset.data(), dev_slot_offset_ptr, rmm_resources,
               memory_resource_.get(), task_stream_);
-=======
-              csr_chunk_devices, distributed_slot, resource_manager_->get_process_id(),
-              resource_manager_, device_csr_value_buffers, device_csr_row_offset_buffers,
-              pinned_staging_buffer_param, (uint32_t*)device_embed_param_start_offset.data(),
-              dev_slot_offset_ptr, rmm_resources, memory_resource_.get(), task_stream_);
->>>>>>> 57c47079
         } else {
           CK_THROW_(Error_t::UnspecificError, "param.type is not defined");
         }
@@ -492,20 +477,11 @@
           int buf_id = device * param_size + param_idx;
 
           // save on memcpy to host bottlenecks
-<<<<<<< HEAD
           if (resource_manager_->get_process_id() == resource_manager_->get_process_id_from_gpu_global_id(device)) {
             size_t copy_size = host_pinned_csr_inc_.get_ptr()[buf_id] * sizeof(T);
             CK_CUDA_THROW_(cudaMemcpyAsync(csr_chunk->get_csr_buffer(buf_id).get_value_tensor().get_ptr(),
                                           device_csr_value_buffers[buf_id].data(), copy_size,
                                           cudaMemcpyDeviceToHost, task_stream_));
-=======
-          if (resource_manager_->get_process_id() ==
-              resource_manager_->get_process_id_from_gpu_global_id(device)) {
-            size_t copy_size = host_pinned_csr_inc_.get_ptr()[buf_id] * sizeof(T);
-            CK_CUDA_THROW_(cudaMemcpyAsync(csr_chunk->get_csr_buffer(buf_id).get_value_buffer(),
-                                           device_csr_value_buffers[buf_id].data(), copy_size,
-                                           cudaMemcpyDeviceToHost, task_stream_));
->>>>>>> 57c47079
 
             if (params_[param_idx].type == DataReaderSparse_t::Distributed) {
               copy_size = sizeof(T) * (batch_size * params_[param_idx].slot_num + 1);
@@ -513,16 +489,9 @@
               copy_size += sizeof(T);
             }
 
-<<<<<<< HEAD
             CK_CUDA_THROW_(cudaMemcpyAsync(csr_chunk->get_csr_buffer(buf_id).get_row_offset_tensor().get_ptr(),
                                           device_csr_row_offset_buffers[buf_id].data(), copy_size,
                                           cudaMemcpyDeviceToHost, task_stream_));
-=======
-            CK_CUDA_THROW_(
-                cudaMemcpyAsync(csr_chunk->get_csr_buffer(buf_id).get_row_offset_buffer(),
-                                device_csr_row_offset_buffers[buf_id].data(), copy_size,
-                                cudaMemcpyDeviceToHost, task_stream_));
->>>>>>> 57c47079
           }
         }
       }

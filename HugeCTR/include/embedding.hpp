/*
 * Copyright (c) 2020, NVIDIA CORPORATION.
 *
 * Licensed under the Apache License, Version 2.0 (the "License");
 * you may not use this file except in compliance with the License.
 * You may obtain a copy of the License at
 *
 *     http://www.apache.org/licenses/LICENSE-2.0
 *
 * Unless required by applicable law or agreed to in writing, software
 * distributed under the License is distributed on an "AS IS" BASIS,
 * WITHOUT WARRANTIES OR CONDITIONS OF ANY KIND, either express or implied.
 * See the License for the specific language governing permissions and
 * limitations under the License.
 */

#pragma once
#include <optimizer.hpp>
#include <tensor2.hpp>
<<<<<<< HEAD

=======
#include <gpu_learning_rate_scheduler.hpp>
>>>>>>> 57c47079
#include <vector>

#include "HugeCTR/include/embeddings/hybrid_embedding/utils.hpp"
namespace HugeCTR {
struct BufferBag;
class IEmbedding {
 public:
  virtual ~IEmbedding() {}

  virtual TrainState train(bool is_train, int i, TrainState state) { 
    return TrainState();
  }
  virtual void forward(bool is_train, int eval_batch = -1) = 0;
  virtual void backward() = 0;
  virtual void update_params() = 0;
  virtual void init_params() = 0;
<<<<<<< HEAD
  virtual void load_parameters(std::string sparse_model) = 0;
  virtual void dump_parameters(std::string sparse_model) const = 0;
=======
  virtual void load_parameters(std::istream& stream) = 0;
  virtual void dump_parameters(std::ostream& stream) const = 0;
>>>>>>> 57c47079
  virtual void set_learning_rate(float lr) = 0;
  // TODO: a workaround to enable GPU LR for HE only; need a better way
  virtual GpuLearningRateSchedulers get_learning_rate_schedulers() const {
    return GpuLearningRateSchedulers();
  }
  virtual size_t get_params_num() const = 0;
  virtual size_t get_vocabulary_size() const = 0;
  virtual size_t get_max_vocabulary_size() const = 0;

  virtual Embedding_t get_embedding_type() const = 0;
  virtual void load_parameters(BufferBag& buf_bag, size_t num) = 0;
  virtual void dump_parameters(BufferBag& buf_bag, size_t* num) const = 0;
  virtual void reset() = 0;

  virtual void dump_opt_states(std::ofstream& stream) = 0;
  virtual void load_opt_states(std::ifstream& stream) = 0;

  virtual std::vector<TensorBag2> get_train_output_tensors() const = 0;
  virtual std::vector<TensorBag2> get_evaluate_output_tensors() const = 0;
  virtual void check_overflow() const = 0;
  virtual void get_forward_results_tf(const bool is_train, const bool on_gpu,
                                      void* const forward_result) = 0;
  virtual cudaError_t update_top_gradients(const bool on_gpu, const void* const top_gradients) = 0;
};

struct SparseEmbeddingHashParams {
  size_t train_batch_size;  // batch size
  size_t evaluate_batch_size;
<<<<<<< HEAD
  size_t max_vocabulary_size_per_gpu;       // max row number of hash table for each gpu
  std::vector<size_t> slot_size_array;      // max row number for each slot
  size_t embedding_vec_size;                // col number of hash table value
  size_t max_feature_num;                   // max feature number of all input samples of all slots
  size_t slot_num;                          // slot number
  int combiner;                             // 0-sum, 1-mean
  OptParams opt_params;  // optimizer params

  size_t get_batch_size(bool is_train) const {
    if (is_train) {
      return train_batch_size;
    } else {
      return evaluate_batch_size;
    }
  }

  size_t get_universal_batch_size() const {
    return std::max(train_batch_size, evaluate_batch_size);
  }

  const Update_t& get_update_type() const {
    return opt_params.update_type;
  }

  const Optimizer_t& get_optimizer() const {
    return opt_params.optimizer;
  }

  OptParams& get_opt_params() {
    return opt_params;
  }

  size_t get_embedding_vec_size() const { return embedding_vec_size; }

  size_t get_max_feature_num() const { return max_feature_num; }

  size_t get_slot_num() const { return slot_num; }

  int get_combiner() const { return combiner; }

  size_t get_max_vocabulary_size_per_gpu() const {
    return max_vocabulary_size_per_gpu;
  }

};
struct BufferBag {
  TensorBag2 keys;
  TensorBag2 slot_id;
  Tensor2<float> embedding;
};
=======
  size_t max_vocabulary_size_per_gpu;   // max row number of hash table for each gpu
  std::vector<size_t> slot_size_array;  // max row number for each slot
  size_t embedding_vec_size;            // col number of hash table value
  size_t max_feature_num;               // max feature number of all input samples of all slots
  size_t slot_num;                      // slot number
  int combiner;                         // 0-sum, 1-mean
  OptParams<TypeEmbeddingComp> opt_params;  // optimizer params
};

struct HybridSparseEmbeddingCategoryItem {
  size_t index;
  size_t global_gpu_id;
};

template <typename TypeEmbedding>
struct HybridSparseEmbeddingParams {
  size_t train_batch_size;
  size_t evaluate_batch_size;
  // std::vector<HybridSparseEmbeddingCategoryItem> categories;
  size_t num_iterations_statistics;
  size_t max_num_frequent_categories;  // max(train_batch_size, eval_batch_size) * # of batches for
                                       // frequent categories
  int64_t max_num_infrequent_samples;
  double p_dup_max;
  size_t embedding_vec_size;
  size_t slot_num;  // slot number
  std::vector<size_t> slot_size_array;
  hybrid_embedding::CommunicationType communication_type;
  double max_all_reduce_bandwidth;
  double max_all_to_all_bandwidth;
  double efficiency_bandwidth_ratio;
  hybrid_embedding::HybridEmbeddingType hybrid_embedding_type;
  OptParams<TypeEmbedding> opt_params;  // optimizer params
};

template <typename TypeEmbedding>
class IEmbeddingForPrefetcher {
 public:
  virtual void load_parameters(const TensorBag2& keys, const Tensor2<float>& embeddings,
                               size_t num) = 0;
  virtual void dump_parameters(TensorBag2 keys, Tensor2<float>& embeddings, size_t* num) const = 0;
  virtual void reset() = 0;
  virtual const SparseEmbeddingHashParams<TypeEmbedding>& get_embedding_params() const = 0;
};

>>>>>>> 57c47079
}  // namespace HugeCTR<|MERGE_RESOLUTION|>--- conflicted
+++ resolved
@@ -17,11 +17,7 @@
 #pragma once
 #include <optimizer.hpp>
 #include <tensor2.hpp>
-<<<<<<< HEAD
-
-=======
 #include <gpu_learning_rate_scheduler.hpp>
->>>>>>> 57c47079
 #include <vector>
 
 #include "HugeCTR/include/embeddings/hybrid_embedding/utils.hpp"
@@ -38,13 +34,8 @@
   virtual void backward() = 0;
   virtual void update_params() = 0;
   virtual void init_params() = 0;
-<<<<<<< HEAD
   virtual void load_parameters(std::string sparse_model) = 0;
   virtual void dump_parameters(std::string sparse_model) const = 0;
-=======
-  virtual void load_parameters(std::istream& stream) = 0;
-  virtual void dump_parameters(std::ostream& stream) const = 0;
->>>>>>> 57c47079
   virtual void set_learning_rate(float lr) = 0;
   // TODO: a workaround to enable GPU LR for HE only; need a better way
   virtual GpuLearningRateSchedulers get_learning_rate_schedulers() const {
@@ -73,7 +64,6 @@
 struct SparseEmbeddingHashParams {
   size_t train_batch_size;  // batch size
   size_t evaluate_batch_size;
-<<<<<<< HEAD
   size_t max_vocabulary_size_per_gpu;       // max row number of hash table for each gpu
   std::vector<size_t> slot_size_array;      // max row number for each slot
   size_t embedding_vec_size;                // col number of hash table value
@@ -124,15 +114,6 @@
   TensorBag2 slot_id;
   Tensor2<float> embedding;
 };
-=======
-  size_t max_vocabulary_size_per_gpu;   // max row number of hash table for each gpu
-  std::vector<size_t> slot_size_array;  // max row number for each slot
-  size_t embedding_vec_size;            // col number of hash table value
-  size_t max_feature_num;               // max feature number of all input samples of all slots
-  size_t slot_num;                      // slot number
-  int combiner;                         // 0-sum, 1-mean
-  OptParams<TypeEmbeddingComp> opt_params;  // optimizer params
-};
 
 struct HybridSparseEmbeddingCategoryItem {
   size_t index;
@@ -170,5 +151,4 @@
   virtual const SparseEmbeddingHashParams<TypeEmbedding>& get_embedding_params() const = 0;
 };
 
->>>>>>> 57c47079
 }  // namespace HugeCTR
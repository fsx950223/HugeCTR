/*
 * Copyright (c) 2020, NVIDIA CORPORATION.
 *
 * Licensed under the Apache License, Version 2.0 (the "License");
 * you may not use this file except in compliance with the License.
 * You may obtain a copy of the License at
 *
 *     http://www.apache.org/licenses/LICENSE-2.0
 *
 * Unless required by applicable law or agreed to in writing, software
 * distributed under the License is distributed on an "AS IS" BASIS,
 * WITHOUT WARRANTIES OR CONDITIONS OF ANY KIND, either express or implied.
 * See the License for the specific language governing permissions and
 * limitations under the License.
 */

#pragma once
#include <omp.h>

#include <gpu_barrier.hpp>

#include "HugeCTR/include/common.hpp"
#include "HugeCTR/include/embeddings/all2all_hierarchical.hpp"
#include "HugeCTR/include/embeddings/embedding.hpp"
#include "HugeCTR/include/embeddings/sparse_embedding_functors.hpp"
#include "HugeCTR/include/utils.hpp"

namespace HugeCTR {
/**
 * The LocalizedSlotSparseEmbeddingOneHot class inherits from Embedding class, which is the base
 * class for implementing all embedding layers. In this class, the slots in the embedding table
 * are assigned to a single GPU seperately, which are called localized slots. For example, slot-0 on
 * GPU-0, slot-1 on GPU-1, slot-2 on GPU-0, slot-3 on GPU-1, etc. This class is very simple to the
 * LocalizedSlotSparseEmbeddingHash, but optimized for performance according to the "one-hot"
 * feature. So, there are several assumptions in this class: 1) The mapping method from keys to
 * embedding row_indices is linear, so there is no hashtable in this class; 2) all the features are
 * one-hot, while multi-hot is not supported in this class; 3) Implement P2P access in forward prop,
 * fused forward_sum+all2all+reorder, so there is no all2all in forward and backward prop, and can
 * only support single node. 4) only support SGD optimizer by now.
 */

template <typename TypeHashKey, typename TypeEmbeddingComp>
class LocalizedSlotSparseEmbeddingOneHot : public Embedding<TypeHashKey, TypeEmbeddingComp> {
  using Base = Embedding<TypeHashKey, TypeEmbeddingComp>;

 private:
  // define tensors
  Tensors2<float> hash_table_value_tensors_; /**< Hash table value. */
  std::vector<Tensors2<float>> value_table_tensors_;

  Tensors2<size_t> hash_table_slot_id_tensors_; /**< the tensors for storing slot ids */
  Tensors2<size_t> hash_value_index_tensors_;   /**< Hash value index. The index is corresponding to
                                                   the line   number of the value. */
  Tensors2<TypeEmbeddingComp>
      embedding_feature_tensors_; /**< the output tensor of the forward(). */
  Tensor2<TypeEmbeddingComp *> train_embedding_features_;
  Tensor2<TypeEmbeddingComp *> evaluate_embedding_features_;
  Tensors2<TypeEmbeddingComp> wgrad_tensors_; /**< the input tensor of the backward(). */

  Tensors2<size_t> top_categories_;
  std::vector<size_t> size_top_categories_;
  bool force_stats_;

  // vars related to hierarchical A2A
#if defined(NCCL_A2A) && defined(ENABLE_MPI)
  std::shared_ptr<InterNodeHierarchicalAlltoAll<TypeEmbeddingComp>> inter_node_hier_a2a;
  Tensor2<TypeEmbeddingComp *> train_intra_a2a_output_;
  Tensor2<TypeEmbeddingComp *> evaluate_intra_a2a_output_;
  Tensors2<TypeEmbeddingComp> train_intra_a2a_output_vec_;
  Tensors2<TypeEmbeddingComp> evaluate_intra_a2a_output_vec_;
#endif

  size_t max_vocabulary_size_;
  size_t max_vocabulary_size_per_gpu_;   /**< Max vocabulary size for each GPU. */
  std::vector<size_t> slot_num_per_gpu_; /* slot_num per GPU */
  size_t slot_num_per_node_;
  std::vector<size_t> slot_size_array_;

  SparseEmbeddingFunctors functors_;

  Tensors2<TypeEmbeddingComp> all2all_tensors_; /**< the temple buffer to store all2all results */
  Tensors2<TypeEmbeddingComp> utest_all2all_tensors_;
  Tensors2<TypeEmbeddingComp> utest_reorder_tensors_;
  Tensors2<TypeEmbeddingComp> utest_backward_temp_tensors_;
  Tensors2<TypeEmbeddingComp> utest_forward_temp_tensors_;

  Tensors2<uint32_t> mapping_offsets_per_gpu_tensors_;

  Tensor2<TypeEmbeddingComp *> &get_embedding_features(bool is_train) {
    if (is_train) {
      return train_embedding_features_;
    } else {
      return evaluate_embedding_features_;
    }
  }

  // cuda graph
  bool use_cuda_graph_ = false;
  bool is_train_fprop_graph_captured_ = false;
  bool is_train_bprop_graph_captured_ = false;
  bool is_eval_graph_captured_ = false;
  std::vector<cudaGraph_t> train_fprop_graph_;
  std::vector<cudaGraph_t> train_bprop_graph_;
  std::vector<cudaGraph_t> eval_graph_;
  std::vector<cudaGraphExec_t> train_fprop_instance_;
  std::vector<cudaGraphExec_t> train_bprop_instance_;
  std::vector<cudaGraphExec_t> eval_instance_;

  GPUBarrier gpu_barrier_;

#if defined(NCCL_A2A) && defined(ENABLE_MPI)
  Tensor2<TypeEmbeddingComp *> &get_intra_a2a_output(bool is_train) {
    if (is_train) {
      return train_intra_a2a_output_;
    } else {
      return evaluate_intra_a2a_output_;
    }
  }
#endif

  /**
   * Calculate the max vocabulary size per GPU.
   * @param total_gpu_count total GPU count.
   * @param local_gpu_count local GPU count.
   * @param slot_sizes an array which stores the size of the slots to be intialized.
   * @param device_resources GPU device resources.
   */
  static size_t cal_max_voc_size_per_gpu(const std::vector<size_t> slot_sizes,
                                         const ResourceManager &resource_manager) {
    size_t local_gpu_count = resource_manager.get_local_gpu_count();
    size_t total_gpu_count = resource_manager.get_global_gpu_count();

    size_t max_voc_size = 0;
    for (size_t id = 0; id < local_gpu_count; id++) {
      size_t global_id = resource_manager.get_local_gpu(id)->get_global_id();

      size_t total_size = 0;
      for (size_t i = 0; i < slot_sizes.size(); i++) {
        if ((i % total_gpu_count) == global_id) {
          total_size += slot_sizes[i];
        }
      }

      if (total_size > max_voc_size) {
        max_voc_size = total_size;
      }
    }

    return max_voc_size;
  }

  /**
   * Initialize the hash table and embedding table on local GPUs. This function is only used
   * by LocalizedSparseEmbeddingHash.
   * @param slot_sizes an array which stores the size of the slots to be intialized.
   * @param embedding_vec_size embedding vector size.
   * @param hash_table_value_tensors embedding table tensors.
   * @param hash_table_slot_id_tensors slot ids tensors.
   */
  void init_embedding(const std::vector<size_t> slot_sizes, size_t embedding_vec_size,
                      std::vector<Tensors2<float>> &hash_table_value_tensors,
                      Tensors2<size_t> &hash_table_slot_id_tensors);

  /**
   * load_parameters() for LocalizedSlotSparseEmbeddingOnehot
   * @param keys the memory buffer storing keys.
   * @param slot_id the memory buffer storing slot_id.
   * @param embeddings the memory buffer storing embedding vectors.
   * @param num the number of unique keys (embedding vectors) in keys (embeddings).
   * @param embedding_vec_size embedding vector size.
   * @param hash_table_value_tensors the hash table value on multi GPUs.
   * @param slot_sizes the size for each slot
   * @param mapping_offsets_per_gpu_tensors the mapping offset of each slot on every GPU
   */
<<<<<<< HEAD
  void load_parameters(const Tensor2<TypeHashKey> &keys,
                       const Tensor2<size_t> &slot_id,
                       const Tensor2<float> &embeddings,
                       size_t num,
                       size_t embedding_vec_size,
=======
  void load_parameters(std::istream &weight_stream, size_t embedding_vec_size,
>>>>>>> 57c47079
                       Tensors2<float> &hash_table_value_tensors,
                       const std::vector<size_t> &slot_sizes,
                       const Tensors2<uint32_t> &mapping_offsets_per_gpu_tensors);

  /**
   * dump_parameters for LocalizedSlotSparseEmbeddingOnehot.
   * @param sparse_model the folder name of sparse model.
   * @param embedding_vec_size embedding vector size.
   * @param hash_table_value_tensors the hash table value on multi-GPU.
   * @param slot_sizes the size for each slot
   */
<<<<<<< HEAD
  void dump_parameters(const std::string &sparse_model, size_t embedding_vec_size,
                       const Tensors2<float> &hash_table_value_tensors,
                       const std::vector<size_t> &slot_sizes) const;

  /**
   * dump_parameters for LocalizedSlotSparseEmbeddingOnehot.
   * @param keys the memory buffer to store keys.
   * @param slot_id the memory buffer to store slot_id.
   * @param embeddings the memory buffer to store embedding vectors.
   * @param num pointer to store the number of unique keys (embedding vectors).
   * @param embedding_vec_size embedding vector size.
   * @param hash_table_value_tensors the hash table value on multi-GPU.
   * @param slot_sizes the size for each slot
   */
  void dump_parameters(Tensor2<TypeHashKey> &keys,
                       Tensor2<size_t> &slot_id,
                       Tensor2<float> &embeddings,
                       size_t *num,
                       size_t embedding_vec_size,
=======
  void dump_parameters(std::ostream &weight_stream, size_t embedding_vec_size,
>>>>>>> 57c47079
                       const Tensors2<float> &hash_table_value_tensors,
                       const std::vector<size_t> &slot_sizes) const;

 public:
  /**
   * The constructor of LocalizedSlotSparseEmbeddingOneHot.
   * @param row_offsets_tensors row offsets of the input tensor(refer to row offset vector in sparse
   * matrix CSR format).
   * @param hash_key_tensors hash keys of the input tensor(refer to value vector in sparse matrix
   * CSR format).
   * @param embedding_params embedding params for initialization.
   * @param resource_manager the GPU resource group
   */
  LocalizedSlotSparseEmbeddingOneHot(
      const Tensors2<TypeHashKey> &train_row_offsets_tensors,
      const Tensors2<TypeHashKey> &train_value_tensors,
      const std::vector<std::shared_ptr<size_t>> &train_nnz_array,
      const Tensors2<TypeHashKey> &evaluate_row_offsets_tensors,
      const Tensors2<TypeHashKey> &evaluate_value_tensors,
      const std::vector<std::shared_ptr<size_t>> &evaluate_nnz_array,
<<<<<<< HEAD
      const SparseEmbeddingHashParams &embedding_params,
      const std::shared_ptr<ResourceManager> &resource_manager);
=======
      const SparseEmbeddingHashParams<TypeEmbeddingComp> &embedding_params,
      const std::string plan_file, const std::shared_ptr<ResourceManager> &resource_manager,
      bool use_cuda_graph = false, bool fs = false);
>>>>>>> 57c47079

  /**
   * The forward propagation of embedding layer.
   */
  void forward(bool is_train, int eval_batch = -1) override {
    CudaDeviceContext context;
    size_t local_gpu_count = Base::get_resource_manager().get_local_gpu_count();
    size_t global_gpu_count = Base::get_resource_manager().get_global_gpu_count();
#ifdef ENABLE_PROFILING
    if (is_train && is_train_fprop_graph_captured_ && !global_profiler.init_cuda_graph_this_iter) {
#else
    if (is_train && is_train_fprop_graph_captured_) {
#endif
      // #pragma omp parallel num_threads(Base::get_resource_manager().get_local_gpu_count())
      for (size_t i = 0; i < Base::get_resource_manager().get_local_gpu_count(); i++) {
        // int i = omp_get_thread_num();
        context.set_device(Base::get_local_gpu(i).get_device_id());  // set device
        CK_CUDA_THROW_(
            cudaGraphLaunch(train_fprop_instance_[i], Base::get_local_gpu(i).get_stream()));
      }
    } else if (!is_train && is_eval_graph_captured_) {
      // #pragma omp parallel num_threads(Base::get_resource_manager().get_local_gpu_count())
      for (size_t i = 0; i < Base::get_resource_manager().get_local_gpu_count(); i++) {
        // int i = omp_get_thread_num();
        context.set_device(Base::get_local_gpu(i).get_device_id());  // set device
        CK_CUDA_THROW_(cudaGraphLaunch(eval_instance_[i], Base::get_local_gpu(i).get_stream()));
      }
    } else if (global_gpu_count == local_gpu_count) {
      for (size_t i = 0; i < Base::get_resource_manager().get_local_gpu_count(); i++) {
        context.set_device(Base::get_local_gpu(i).get_device_id());  // set device
#ifdef ENABLE_PROFILING
        if (use_cuda_graph_ && is_train &&
            (!is_train_fprop_graph_captured_ || global_profiler.init_cuda_graph_this_iter)) {
#else
        if (use_cuda_graph_ && is_train && !is_train_fprop_graph_captured_) {
#endif
          CK_CUDA_THROW_(cudaStreamBeginCapture(Base::get_local_gpu(i).get_stream(),
                                                cudaStreamCaptureModeRelaxed));
        }

        if (use_cuda_graph_ && !is_train && !is_eval_graph_captured_) {
          CK_CUDA_THROW_(cudaStreamBeginCapture(Base::get_local_gpu(i).get_stream(),
                                                cudaStreamCaptureModeRelaxed));
        }

        PROFILE_RECORD("localized_slot_sparse_embedding_one_hot.forward.start",
                       Base::get_local_gpu(i).get_stream());
        // for forward_fuse method
        functors_.forward_mapping_per_gpu(
            Base::get_batch_size(is_train), slot_num_per_gpu_[i],
            Base::get_value_tensors(is_train)[i], *Base::get_nnz_array(is_train)[i],
            mapping_offsets_per_gpu_tensors_[i], hash_value_index_tensors_[i],
            Base::get_local_gpu(i).get_stream());

        // fuse forward+all2all+reorder into one kernel
        PROFILE_RECORD("all2all_forward.start", Base::get_local_gpu(i).get_stream());
        functors_.forward_fuse_per_gpu(
            i, Base::get_resource_manager().get_local_gpu_count(), Base::get_batch_size(is_train),
            Base::get_batch_size_per_gpu(is_train), Base::get_slot_num(), slot_num_per_gpu_[i],
            Base::get_embedding_vec_size(), Base::get_combiner(),
            Base::get_row_offsets_tensors(is_train)[i], hash_value_index_tensors_[i],
            hash_table_value_tensors_[i], get_embedding_features(is_train),
            Base::get_local_gpu(i).get_sm_count(), Base::get_local_gpu(i).get_stream());

        PROFILE_RECORD("all2all_forward.stop", Base::get_local_gpu(i).get_stream());
        PROFILE_RECORD("localized_slot_sparse_embedding_one_hot.forward.stop",
                       Base::get_local_gpu(i).get_stream());

        gpu_barrier_.sync_all_gpus(Base::get_local_gpu(i).get_stream(), i);

#ifdef ENABLE_PROFILING
        if (use_cuda_graph_ && is_train &&
            (!is_train_fprop_graph_captured_ || global_profiler.init_cuda_graph_this_iter)) {
#else
        if (use_cuda_graph_ && is_train && !is_train_fprop_graph_captured_) {
#endif
          CK_CUDA_THROW_(
              cudaStreamEndCapture(Base::get_local_gpu(i).get_stream(), &train_fprop_graph_[i]));
          CK_CUDA_THROW_(cudaGraphInstantiate(&train_fprop_instance_[i], train_fprop_graph_[i],
                                              NULL, NULL, 0));
          CK_CUDA_THROW_(
              cudaGraphLaunch(train_fprop_instance_[i], Base::get_local_gpu(i).get_stream()));
          if (i == Base::get_resource_manager().get_local_gpu_count() - 1) {
            is_train_fprop_graph_captured_ = true;
          }
        }

        if (use_cuda_graph_ && !is_train && !is_eval_graph_captured_) {
          CK_CUDA_THROW_(
              cudaStreamEndCapture(Base::get_local_gpu(i).get_stream(), &eval_graph_[i]));
          CK_CUDA_THROW_(cudaGraphInstantiate(&eval_instance_[i], eval_graph_[i], NULL, NULL, 0));
          CK_CUDA_THROW_(cudaGraphLaunch(eval_instance_[i], Base::get_local_gpu(i).get_stream()));
          if (i == Base::get_resource_manager().get_local_gpu_count() - 1) {
            is_eval_graph_captured_ = true;
          }
        }
      }
    } else {
#if defined(NCCL_A2A) && defined(ENABLE_MPI)
      auto device_layout = Base::get_resource_manager().get_device_layout();
      if (device_layout == DeviceMap::LOCAL_FIRST) {
        for (size_t i = 0; i < Base::get_resource_manager().get_local_gpu_count(); i++) {
          context.set_device(Base::get_local_gpu(i).get_device_id());  // set device
          PROFILE_RECORD("localized_slot_sparse_embedding_one_hot.forward.start",
                         Base::get_local_gpu(i).get_stream(), false);
          functors_.forward_mapping_per_gpu(
              Base::get_batch_size(is_train), slot_num_per_gpu_[i],
              Base::get_value_tensors(is_train)[i], *Base::get_nnz_array(is_train)[i],
              mapping_offsets_per_gpu_tensors_[i], hash_value_index_tensors_[i],
              Base::get_local_gpu(i).get_stream());

          functors_.forward_sum_per_gpu(
              Base::get_batch_size(is_train), slot_num_per_gpu_[i], Base::get_embedding_vec_size(),
              Base::get_combiner(), is_train, Base::get_row_offsets_tensors(is_train)[i],
              Base::get_value_tensors(is_train)[i], *Base::get_nnz_array(is_train)[i],
              hash_table_value_tensors_[i], hash_value_index_tensors_[i],
              embedding_feature_tensors_[i], Base::get_local_gpu(i).get_stream());
        }

        functors_.all2all_forward(Base::get_batch_size_per_gpu(is_train), Base::get_slot_num(),
                                  Base::get_embedding_vec_size(), embedding_feature_tensors_,
                                  all2all_tensors_, Base::get_resource_manager());

        functors_.forward_reorder(Base::get_batch_size_per_gpu(is_train), Base::get_slot_num(),
                                  Base::get_embedding_vec_size(), all2all_tensors_,
                                  Base::get_output_tensors(is_train), Base::get_resource_manager());

        for (size_t i = 0; i < Base::get_resource_manager().get_local_gpu_count(); i++) {
          PROFILE_RECORD("localized_slot_sparse_embedding_one_hot.forward.stop",
                         Base::get_local_gpu(i).get_stream(), false,
                         Base::get_local_gpu(i).get_device_id());
        }

        functors_.sync_all_gpus(Base::get_resource_manager());
        CK_MPI_THROW_(MPI_Barrier(
            MPI_COMM_WORLD));  // MS TODO: This is expensive, not sure if this is needed.
      } else if (device_layout == DeviceMap::NODE_FIRST) {
        for (size_t i = 0; i < Base::get_resource_manager().get_local_gpu_count(); i++) {
          context.set_device(Base::get_local_gpu(i).get_device_id());
          PROFILE_RECORD("localized_slot_sparse_embedding_one_hot.forward.start",
                         Base::get_local_gpu(i).get_stream(), false);
          functors_.forward_mapping_per_gpu(
              Base::get_batch_size(is_train), slot_num_per_gpu_[i],
              Base::get_value_tensors(is_train)[i], *Base::get_nnz_array(is_train)[i],
              mapping_offsets_per_gpu_tensors_[i], hash_value_index_tensors_[i],
              Base::get_local_gpu(i).get_stream());

          // fused forward + intra all2all + reorder
          functors_.forward_fuse_per_gpu(
              i, Base::get_resource_manager().get_local_gpu_count(), Base::get_batch_size(is_train),
              Base::get_batch_size_per_lane(is_train), slot_num_per_node_, slot_num_per_gpu_[i],
              Base::get_embedding_vec_size(), Base::get_combiner(),
              Base::get_row_offsets_tensors(is_train)[i], hash_value_index_tensors_[i],
              hash_table_value_tensors_[i], get_intra_a2a_output(is_train),
              Base::get_local_gpu(i).get_sm_count(), Base::get_local_gpu(i).get_stream());
        }

        functors_.sync_all_gpus(Base::get_resource_manager());  // MS TODO: See if we can remove
                                                                // this or move it into the kernel

        inter_node_hier_a2a->fprop(
            is_train, is_train ? train_intra_a2a_output_vec_ : evaluate_intra_a2a_output_vec_,
            all2all_tensors_);

        functors_.forward_reorder(Base::get_batch_size_per_gpu(is_train), Base::get_slot_num(),
                                  Base::get_embedding_vec_size(),
                                  Base::get_resource_manager().get_num_process(), all2all_tensors_,
                                  Base::get_output_tensors(is_train), Base::get_resource_manager());

        for (size_t i = 0; i < Base::get_resource_manager().get_local_gpu_count(); i++) {
          PROFILE_RECORD("localized_slot_sparse_embedding_one_hot.forward.stop",
                         Base::get_local_gpu(i).get_stream(), false,
                         Base::get_local_gpu(i).get_device_id());
        }
      }

#else
      throw std::runtime_error(
          std::string("[HCDEBUG][ERROR] LocalizedSlotSparseEmbeddingOneHot requires MPI and NCCL "
                      "A2A for multi-node"));
#endif
    }
    return;
  }

  /**
   * The first stage of backward propagation of embedding layer,
   * which computes the wgrad by the dgrad from the top layer.
   */
  void backward() override {
    CudaDeviceContext context;
    size_t local_gpu_count = Base::get_resource_manager().get_local_gpu_count();
    size_t global_gpu_count = Base::get_resource_manager().get_global_gpu_count();

#ifdef ENABLE_PROFILING
    if (is_train_bprop_graph_captured_ && !global_profiler.init_cuda_graph_this_iter) {
#else
    if (is_train_bprop_graph_captured_) {
#endif
      for (size_t i = 0; i < Base::get_resource_manager().get_local_gpu_count(); i++)
      // #pragma omp parallel num_threads(Base::get_resource_manager().get_local_gpu_count())
      {
        // int i = omp_get_thread_num();
        context.set_device(Base::get_local_gpu(i).get_device_id());  // set device
        CK_CUDA_THROW_(cudaGraphLaunch(train_bprop_instance_[i],
                                       Base::get_local_gpu(i).get_comp_overlap_stream()));
      }
    } else if (global_gpu_count == local_gpu_count) {
      for (size_t i = 0; i < Base::get_resource_manager().get_local_gpu_count(); i++) {
        context.set_device(Base::get_local_gpu(i).get_device_id());
        const cudaStream_t worker_stream = Base::get_local_gpu(i).get_comp_overlap_stream();

#ifdef ENABLE_PROFILING
        if (use_cuda_graph_ &&
            (!is_train_bprop_graph_captured_ || global_profiler.init_cuda_graph_this_iter)) {
#else
        if (use_cuda_graph_ && !is_train_bprop_graph_captured_) {
#endif
          CK_CUDA_THROW_(cudaStreamBeginCapture(worker_stream, cudaStreamCaptureModeRelaxed));
        }
        PROFILE_RECORD("localized_slot_sparse_embedding_one_hot.backward.start", worker_stream);
        gpu_barrier_.sync_all_gpus(worker_stream, i);
        functors_.backward_fuse_per_gpu(
            i, Base::get_resource_manager().get_local_gpu_count(), Base::get_batch_size(true),
            Base::get_batch_size_per_gpu(true), Base::get_slot_num(), slot_num_per_gpu_[i],
            Base::get_embedding_vec_size(), Base::get_combiner(), get_embedding_features(true),
            wgrad_tensors_[i], Base::get_local_gpu(i).get_sm_count(), worker_stream);
        PROFILE_RECORD("localized_slot_sparse_embedding_one_hot.backward.stop", worker_stream);

#ifdef ENABLE_PROFILING
        if (use_cuda_graph_ &&
            (!is_train_bprop_graph_captured_ || global_profiler.init_cuda_graph_this_iter)) {
#else
        if (use_cuda_graph_ && !is_train_bprop_graph_captured_) {
#endif
          CK_CUDA_THROW_(cudaStreamEndCapture(worker_stream, &train_bprop_graph_[i]));
          CK_CUDA_THROW_(cudaGraphInstantiate(&train_bprop_instance_[i], train_bprop_graph_[i],
                                              NULL, NULL, 0));
          CK_CUDA_THROW_(cudaGraphLaunch(train_bprop_instance_[i], worker_stream));

          if (i == Base::get_resource_manager().get_local_gpu_count() - 1) {
            is_train_bprop_graph_captured_ = true;
          }
        }
      }
    } else {
#if defined(NCCL_A2A) && defined(ENABLE_MPI)
      auto device_layout = Base::get_resource_manager().get_device_layout();
      if (device_layout == DeviceMap::LOCAL_FIRST) {
        for (size_t i = 0; i < Base::get_resource_manager().get_local_gpu_count(); i++) {
          PROFILE_RECORD("localized_slot_sparse_embedding_one_hot.backward.start",
                         Base::get_local_gpu(i).get_stream(), false,
                         Base::get_local_gpu(i).get_device_id());
        }
        functors_.backward_reorder(Base::get_batch_size_per_gpu(true), Base::get_slot_num(),
                                   Base::get_embedding_vec_size(), Base::get_output_tensors(true),
                                   all2all_tensors_, Base::get_resource_manager());

        functors_.all2all_backward(Base::get_batch_size_per_gpu(true), Base::get_slot_num(),
                                   Base::get_embedding_vec_size(), all2all_tensors_,
                                   embedding_feature_tensors_, Base::get_resource_manager());

        functors_.backward(Base::get_batch_size(true), slot_num_per_gpu_,
                           Base::get_embedding_vec_size(), Base::get_combiner(),
                           Base::get_row_offsets_tensors(true), embedding_feature_tensors_,
                           wgrad_tensors_, Base::get_resource_manager());
        for (size_t i = 0; i < Base::get_resource_manager().get_local_gpu_count(); i++) {
          PROFILE_RECORD("localized_slot_sparse_embedding_one_hot.backward.stop",
                         Base::get_local_gpu(i).get_stream(), false,
                         Base::get_local_gpu(i).get_device_id());
        }
      } else if (device_layout == DeviceMap::NODE_FIRST) {
        for (size_t i = 0; i < Base::get_resource_manager().get_local_gpu_count(); i++) {
          PROFILE_RECORD("localized_slot_sparse_embedding_one_hot.backward.start",
                         Base::get_local_gpu(i).get_stream(), false,
                         Base::get_local_gpu(i).get_device_id());
        }
        functors_.backward_reorder(
            Base::get_batch_size_per_gpu(true), Base::get_slot_num(),
            Base::get_embedding_vec_size(), Base::get_resource_manager().get_num_process(),
            Base::get_output_tensors(true), all2all_tensors_, Base::get_resource_manager());

        inter_node_hier_a2a->bprop(all2all_tensors_, train_intra_a2a_output_vec_);

        functors_.sync_all_gpus(Base::get_resource_manager());  // MS TODO: Eliminate this sync

        for (size_t i = 0; i < Base::get_resource_manager().get_local_gpu_count(); i++) {
          context.set_device(Base::get_local_gpu(i).get_device_id());

          functors_.backward_fuse_per_gpu(
              i, Base::get_resource_manager().get_local_gpu_count(), Base::get_batch_size(true),
              Base::get_batch_size_per_lane(true), slot_num_per_node_, slot_num_per_gpu_[i],
              Base::get_embedding_vec_size(), Base::get_combiner(), get_intra_a2a_output(true),
              wgrad_tensors_[i], Base::get_local_gpu(i).get_sm_count(),
              Base::get_local_gpu(i).get_stream());

          PROFILE_RECORD("localized_slot_sparse_embedding_one_hot.backward.stop",
                         Base::get_local_gpu(i).get_stream(), false);
        }
      }
#else
      throw std::runtime_error(
          std::string("[HCDEBUG][ERROR] LocalizedSlotSparseEmbeddingOneHot requires MPI and NCCL "
                      "A2A for multi-node"));
#endif
    }
    return;
  }
  /**
   * The second stage of backward propagation of embedding layer, which
   * updates the hash table by wgrad(from backward()) and optimizer.
   */
  void update_params() override {
    // accumulate times for adam optimizer
    Base::get_opt_params().hyperparams.adam.times++;
#pragma omp parallel num_threads(Base::get_resource_manager().get_local_gpu_count())
    {
      size_t id = omp_get_thread_num();
      CudaDeviceContext context(Base::get_local_gpu(id).get_device_id());
      const cudaStream_t worker_stream = Base::get_local_gpu(id).get_comp_overlap_stream();

<<<<<<< HEAD
      // do update params operation: only support SGD
      functors_.update_params(
          Base::get_embedding_vec_size(), Base::get_opt_params(), *Base::get_nnz_array(true)[id],
          hash_value_index_tensors_[id], wgrad_tensors_[id], hash_table_value_tensors_[id],
          Base::get_local_gpu(id).get_sm_count(), Base::get_local_gpu(id).get_stream());
=======
      PROFILE_RECORD("localized_slot_sparse_embedding_one_hot.update_params.start", worker_stream,
                     false);
      // accumulate times for adam optimizer
      Base::get_opt_params(id).hyperparams.adam.times++;

      // do update params operation: only support SGD
      functors_.update_params(
          Base::get_embedding_vec_size(), max_vocabulary_size_, Base::get_opt_params(id),
          *Base::get_nnz_array(true)[id], hash_value_index_tensors_[id], wgrad_tensors_[id],
          hash_table_value_tensors_[id], top_categories_[id], size_top_categories_[id],
          Base::get_local_gpu(id).get_sm_count(), worker_stream, force_stats_);

      PROFILE_RECORD("localized_slot_sparse_embedding_one_hot.update_params.stop", worker_stream,
                     false);
>>>>>>> 57c47079
    }

    return;
  }

  /**
   * Initialize the embedding table
   */
  void init_params() override {
    // do hash table value initialization
    if (slot_size_array_.size() == Base::get_slot_num()) {
      init_embedding(slot_size_array_, Base::get_embedding_vec_size(), value_table_tensors_,
                     hash_table_slot_id_tensors_);
    } else {
      throw std::runtime_error(
          std::string("[HCDEBUG][ERROR] Runtime error: the size of slot_sizes != slot_num\n"));
    }
  }

  /**
   * Read the hash table from the weight_stream on the host, and
   * upload it onto multi-GPUs global memory.
   * @param sparse_model the folder name of sparse model.
   */
<<<<<<< HEAD
  void load_parameters(std::string sparse_model) override;
  void load_parameters(BufferBag& buf_bag, size_t num) override;
=======
  void load_parameters(std::istream &weight_stream) override {
    load_parameters(weight_stream, Base::get_embedding_vec_size(), hash_table_value_tensors_,
                    slot_size_array_, mapping_offsets_per_gpu_tensors_);

    return;
  }

  void load_parameters(const TensorBag2 &keys, const Tensor2<float> &embeddings,
                       size_t num) override {}

>>>>>>> 57c47079
  /**
   * Download the hash table from multi-GPUs global memroy to CPU memory
   * and write it to the weight_stream on the host.
   * @param sparse_model the folder name of sparse model.
   */
<<<<<<< HEAD
  void dump_parameters(std::string sparse_model) const override;
  void dump_parameters(BufferBag& buf_bag, size_t *num) const override;

  void dump_opt_states(std::ofstream& stream) override {}
  void load_opt_states(std::ifstream& stream) override {}
=======
  void dump_parameters(std::ostream &weight_stream) const override {
    dump_parameters(weight_stream, Base::get_embedding_vec_size(), hash_table_value_tensors_,
                    slot_size_array_);

    return;
  }

  void dump_parameters(TensorBag2 keys, Tensor2<float> &embeddings, size_t *num) const override {}
>>>>>>> 57c47079

  /**
   * Reset the embedding
   */
  void reset() override;

  /**
   * Get the total size of hash tables on all GPUs.
   */
  size_t get_params_num() const override {
    return (max_vocabulary_size_ * Base::get_embedding_vec_size());
  }

  size_t get_vocabulary_size() const override { return max_vocabulary_size_; }

  size_t get_max_vocabulary_size() const override { return max_vocabulary_size_; }

  // only used for results check
  /**
   * Get the forward() results from GPUs and copy them to the host pointer
   * embedding_feature. This function is only used for unit test.
   * @param embedding_feature the host pointer for storing the forward()
   * results.
   */
  void get_forward_results(bool is_train, Tensor2<TypeEmbeddingComp> &embedding_feature) override {
    size_t memcpy_size = Base::get_batch_size_per_gpu(is_train) * Base::get_slot_num() *
                         Base::get_embedding_vec_size();

    functors_.get_forward_results(memcpy_size, Base::get_output_tensors(is_train),
                                  embedding_feature, utest_forward_temp_tensors_,
                                  Base::get_resource_manager());

    return;
  }

  /**
   * Get the forward() results from GPUs and copy them to tensorflow's tensor.
   */
  void get_forward_results_tf(const bool is_train, const bool on_gpu,
                              void *const forward_result) override {
    size_t memcpy_size = Base::get_batch_size_per_gpu(is_train) * Base::get_slot_num() *
                         Base::get_embedding_vec_size();
    functors_.get_forward_results(memcpy_size, Base::get_output_tensors(is_train), forward_result,
                                  utest_forward_temp_tensors_, Base::get_resource_manager(),
                                  on_gpu);
    return;
  }

  /**
   * Get the backward() results from GPUs and copy them to the host pointer
   * wgrad. The wgrad on each GPU should be the same. This function is only
   * used for unit test.
   * @param wgrad the host pointer for stroing the backward() results.
   * @param devIndex the GPU device id.
   */
  void get_backward_results(Tensor2<TypeEmbeddingComp> &wgrad, int devIndex) override {
    CudaDeviceContext context(Base::get_local_gpu(0).get_device_id());

#ifndef ENABLE_MPI
    if (Base::get_resource_manager().get_global_gpu_count() > 1) {
      functors_.all2all_forward(Base::get_batch_size_per_gpu(true), slot_num_per_gpu_,
                                Base::get_embedding_vec_size(), wgrad_tensors_,
                                utest_all2all_tensors_, Base::get_resource_manager());
    } else {
      CK_CUDA_THROW_(
          cudaMemcpyAsync(utest_all2all_tensors_[0].get_ptr(), wgrad_tensors_[0].get_ptr(),
                          Base::get_batch_size_per_gpu(true) * slot_num_per_gpu_[0] *
                              Base::get_embedding_vec_size() * sizeof(TypeEmbeddingComp),
                          cudaMemcpyDeviceToDevice, Base::get_local_gpu(0).get_stream()));
    }
#else
    if (Base::get_resource_manager().get_global_gpu_count() > 1) {
      functors_.all2all_forward(Base::get_batch_size_per_gpu(true), Base::get_slot_num(),
                                Base::get_embedding_vec_size(), wgrad_tensors_,
                                utest_all2all_tensors_, Base::get_resource_manager());
    } else {
      CK_CUDA_THROW_(
          cudaMemcpyAsync(utest_all2all_tensors_[0].get_ptr(), wgrad_tensors_[0].get_ptr(),
                          Base::get_batch_size_per_gpu(true) * slot_num_per_gpu_[0] *
                              Base::get_embedding_vec_size() * sizeof(TypeEmbeddingComp),
                          cudaMemcpyDeviceToDevice, Base::get_local_gpu(0).get_stream()));
    }
#endif

    // reorder
    functors_.forward_reorder(Base::get_batch_size_per_gpu(true), Base::get_slot_num(),
                              Base::get_embedding_vec_size(), utest_all2all_tensors_,
                              utest_reorder_tensors_, Base::get_resource_manager());

    // there are batch_size_per_gpu samples' wgard on each GPU
    size_t memcpy_size =
        Base::get_batch_size_per_gpu(true) * Base::get_slot_num() * Base::get_embedding_vec_size();

    // nccl gather
    functors_.all_gather(memcpy_size,
                         utest_reorder_tensors_,        // send
                         utest_backward_temp_tensors_,  // recv
                         Base::get_resource_manager());

    // memcpy H2D
    functors_.get_backward_results(
        devIndex, Base::get_resource_manager().get_global_gpu_count() * memcpy_size,
        utest_backward_temp_tensors_, wgrad, Base::get_resource_manager());

    return;
  }

  /**
   * Get the update_params() results(the hash table, including hash_table_keys
   * and hash_table_values) from GPUs and copy them to the host pointers.
   * This function is only used for unit test.
   * @param hash_table_key the host pointer for stroing the hash table keys.
   * @param hash_table_value the host pointer for stroing the hash table values.
   */
  void get_update_params_results(Tensor2<TypeHashKey> &hash_table_key,
                                 Tensor2<float> &hash_table_value) override {}

  void check_overflow() const override {}

  /** only used in tf embedding plugin to distribute top_gradients to each GPUs' output tensor.
   */
  cudaError_t update_top_gradients(const bool on_gpu, const void *const top_gradients) override {
    auto output_tensors = Base::get_output_tensors(true);
    CudaDeviceContext context;

    const auto top_gradients_internel = reinterpret_cast<const TypeEmbeddingComp *>(top_gradients);
    cudaMemcpyKind direction = (on_gpu ? cudaMemcpyDeviceToDevice : cudaMemcpyHostToDevice);

    cudaError_t error = cudaError_t::cudaSuccess;
    for (size_t dev_id = 0; dev_id < Base::get_resource_manager().get_local_gpu_count(); ++dev_id) {
      context.set_device(Base::get_local_gpu(dev_id).get_device_id());

      error = cudaMemcpyAsync(
          output_tensors[dev_id].get_ptr(),
          top_gradients_internel + dev_id * output_tensors[dev_id].get_num_elements(),
          output_tensors[dev_id].get_size_in_bytes(), direction,
          Base::get_local_gpu(dev_id).get_stream());
      if (error != cudaError_t::cudaSuccess) return error;
    }

    for (size_t dev_id = 0; dev_id < Base::get_resource_manager().get_local_gpu_count(); ++dev_id) {
      context.set_device(Base::get_local_gpu(dev_id).get_device_id());
      error = cudaStreamSynchronize(Base::get_local_gpu(dev_id).get_stream());
      if (error != cudaError_t::cudaSuccess) return error;
    }

    return cudaError_t::cudaSuccess;
  }

};  // end of class LocalizedSlotSparseEmbeddingOneHot

}  // namespace HugeCTR<|MERGE_RESOLUTION|>--- conflicted
+++ resolved
@@ -172,15 +172,11 @@
    * @param slot_sizes the size for each slot
    * @param mapping_offsets_per_gpu_tensors the mapping offset of each slot on every GPU
    */
-<<<<<<< HEAD
   void load_parameters(const Tensor2<TypeHashKey> &keys,
                        const Tensor2<size_t> &slot_id,
                        const Tensor2<float> &embeddings,
                        size_t num,
                        size_t embedding_vec_size,
-=======
-  void load_parameters(std::istream &weight_stream, size_t embedding_vec_size,
->>>>>>> 57c47079
                        Tensors2<float> &hash_table_value_tensors,
                        const std::vector<size_t> &slot_sizes,
                        const Tensors2<uint32_t> &mapping_offsets_per_gpu_tensors);
@@ -192,7 +188,6 @@
    * @param hash_table_value_tensors the hash table value on multi-GPU.
    * @param slot_sizes the size for each slot
    */
-<<<<<<< HEAD
   void dump_parameters(const std::string &sparse_model, size_t embedding_vec_size,
                        const Tensors2<float> &hash_table_value_tensors,
                        const std::vector<size_t> &slot_sizes) const;
@@ -212,9 +207,6 @@
                        Tensor2<float> &embeddings,
                        size_t *num,
                        size_t embedding_vec_size,
-=======
-  void dump_parameters(std::ostream &weight_stream, size_t embedding_vec_size,
->>>>>>> 57c47079
                        const Tensors2<float> &hash_table_value_tensors,
                        const std::vector<size_t> &slot_sizes) const;
 
@@ -235,14 +227,9 @@
       const Tensors2<TypeHashKey> &evaluate_row_offsets_tensors,
       const Tensors2<TypeHashKey> &evaluate_value_tensors,
       const std::vector<std::shared_ptr<size_t>> &evaluate_nnz_array,
-<<<<<<< HEAD
       const SparseEmbeddingHashParams &embedding_params,
       const std::shared_ptr<ResourceManager> &resource_manager);
-=======
-      const SparseEmbeddingHashParams<TypeEmbeddingComp> &embedding_params,
-      const std::string plan_file, const std::shared_ptr<ResourceManager> &resource_manager,
       bool use_cuda_graph = false, bool fs = false);
->>>>>>> 57c47079
 
   /**
    * The forward propagation of embedding layer.
@@ -564,13 +551,6 @@
       CudaDeviceContext context(Base::get_local_gpu(id).get_device_id());
       const cudaStream_t worker_stream = Base::get_local_gpu(id).get_comp_overlap_stream();
 
-<<<<<<< HEAD
-      // do update params operation: only support SGD
-      functors_.update_params(
-          Base::get_embedding_vec_size(), Base::get_opt_params(), *Base::get_nnz_array(true)[id],
-          hash_value_index_tensors_[id], wgrad_tensors_[id], hash_table_value_tensors_[id],
-          Base::get_local_gpu(id).get_sm_count(), Base::get_local_gpu(id).get_stream());
-=======
       PROFILE_RECORD("localized_slot_sparse_embedding_one_hot.update_params.start", worker_stream,
                      false);
       // accumulate times for adam optimizer
@@ -585,7 +565,6 @@
 
       PROFILE_RECORD("localized_slot_sparse_embedding_one_hot.update_params.stop", worker_stream,
                      false);
->>>>>>> 57c47079
     }
 
     return;
@@ -610,42 +589,18 @@
    * upload it onto multi-GPUs global memory.
    * @param sparse_model the folder name of sparse model.
    */
-<<<<<<< HEAD
   void load_parameters(std::string sparse_model) override;
   void load_parameters(BufferBag& buf_bag, size_t num) override;
-=======
-  void load_parameters(std::istream &weight_stream) override {
-    load_parameters(weight_stream, Base::get_embedding_vec_size(), hash_table_value_tensors_,
-                    slot_size_array_, mapping_offsets_per_gpu_tensors_);
-
-    return;
-  }
-
-  void load_parameters(const TensorBag2 &keys, const Tensor2<float> &embeddings,
-                       size_t num) override {}
-
->>>>>>> 57c47079
   /**
    * Download the hash table from multi-GPUs global memroy to CPU memory
    * and write it to the weight_stream on the host.
    * @param sparse_model the folder name of sparse model.
    */
-<<<<<<< HEAD
   void dump_parameters(std::string sparse_model) const override;
   void dump_parameters(BufferBag& buf_bag, size_t *num) const override;
 
   void dump_opt_states(std::ofstream& stream) override {}
   void load_opt_states(std::ifstream& stream) override {}
-=======
-  void dump_parameters(std::ostream &weight_stream) const override {
-    dump_parameters(weight_stream, Base::get_embedding_vec_size(), hash_table_value_tensors_,
-                    slot_size_array_);
-
-    return;
-  }
-
-  void dump_parameters(TensorBag2 keys, Tensor2<float> &embeddings, size_t *num) const override {}
->>>>>>> 57c47079
 
   /**
    * Reset the embedding

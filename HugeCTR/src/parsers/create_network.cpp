/*
 * Copyright (c) 2021, NVIDIA CORPORATION.
 *
 * Licensed under the Apache License, Version 2.0 (the "License");
 * you may not use this file except in compliance with the License.
 * You may obtain a copy of the License at
 *
 *     http://www.apache.org/licenses/LICENSE-2.0
 *
 * Unless required by applicable law or agreed to in writing, software
 * distributed under the License is distributed on an "AS IS" BASIS,
 * WITHOUT WARRANTIES OR CONDITIONS OF ANY KIND, either express or implied.
 * See the License for the specific language governing permissions and
 * limitations under the License.
 */

#include <layer.hpp>
#include <layers/add_layer.hpp>
#include <layers/batch_norm_layer.hpp>
#include <layers/cast_layer.hpp>
#include <layers/concat_layer.hpp>
#include <layers/dot_product_layer.hpp>
#include <layers/dropout_layer.hpp>
#include <layers/elementwise_multiply_layer.hpp>
#include <layers/elu_layer.hpp>
#include <layers/fm_order2_layer.hpp>
#include <layers/fully_connected_layer.hpp>
#include <layers/fully_connected_layer_half.hpp>
#include <layers/fused_fully_connected_layer.hpp>
<<<<<<< HEAD
#include <layers/fused_relu_bias_fully_connected_layer.hpp>
=======
>>>>>>> 37d7eab5
#include <layers/fused_reshape_concat_general_layer.hpp>
#include <layers/fused_reshape_concat_layer.hpp>
#include <layers/interaction_layer.hpp>
#include <layers/multi_cross_layer.hpp>
#include <layers/reduce_sum_layer.hpp>
#include <layers/relu_layer.hpp>
#include <layers/reshape_layer.hpp>
#include <layers/scale_layer.hpp>
#include <layers/sigmoid_layer.hpp>
#include <layers/slice_layer.hpp>
#include <layers/weight_multiply_layer.hpp>
#include <loss.hpp>
#include <metrics.hpp>
#include <optimizer.hpp>
#include <parser.hpp>
#include <regularizers/l1_regularizer.hpp>
#include <regularizers/l2_regularizer.hpp>
#include <regularizers/no_regularizer.hpp>

#include <layers/gather_layer.hpp>
#include <layers/gru_layer.hpp>
#include <layers/prelu_dice_layer.hpp>
#include <layers/reduce_mean_layer.hpp>
#include <layers/softmax_layer.hpp>
#include <layers/sub_layer.hpp>

#ifdef ENABLE_MPI
#include <mpi.h>
#endif

namespace HugeCTR {
struct InputOutputInfo {
  std::vector<TensorBag2> inputs;
  std::vector<std::string> output_names;
};

static bool get_tensor_from_entries(const std::vector<TensorEntry> tensor_entries,
                                    const std::string& name, TensorBag2* bag) {
  for (const TensorEntry& entry : tensor_entries) {
    if (entry.name == name) {
      *bag = entry.bag;
      return true;
    }
  }
  return false;
}

static InputOutputInfo get_input_tensor_and_output_name(
    const nlohmann::json& json, const std::vector<TensorEntry>& tensor_entries) {
  auto bottom = get_json(json, "bottom");
  auto top = get_json(json, "top");

  std::vector<std::string> bottom_names = get_layer_names(bottom);
  std::vector<std::string> top_names = get_layer_names(top);

  std::vector<TensorBag2> bottom_bags;

  for (auto& bottom_name : bottom_names) {
    for (auto& top_name : top_names) {
      if (bottom_name == top_name) {
        CK_THROW_(Error_t::WrongInput, "bottom and top include a same layer name");
      }
    }
    TensorBag2 bag;
    if (!get_tensor_from_entries(tensor_entries, bottom_name, &bag)) {
      CK_THROW_(Error_t::WrongInput, "No such bottom: " + bottom_name);
    }
    bottom_bags.push_back(bag);
  }
  return {bottom_bags, top_names};
}

template <typename T>
static std::shared_ptr<Regularizer<T>> create_regularizer(
    const nlohmann::json& j, const Tensor2<float>& weight_buff, const Tensor2<T>& wgrad_buff,
    const int batch_size, const std::shared_ptr<GPUResource>& gpu_resource) {
  std::shared_ptr<Regularizer<T>> reg(
      new NoRegularizer<T>(weight_buff, wgrad_buff, batch_size, gpu_resource));
  auto reg_it = j.find("regularizer");
  if (reg_it != j.end()) {
    Regularizer_t reg_type;
    auto reg_name = reg_it->get<std::string>();
    if (!find_item_in_map(reg_type, reg_name, REGULARIZER_TYPE_MAP)) {
      CK_THROW_(Error_t::WrongInput, "No such regularizer: " + reg_name);
    }
    switch (reg_type) {
      case Regularizer_t::L1: {
        const auto lambda = get_value_from_json<float>(j, "lambda");
        reg.reset(new L1Regularizer<T>(weight_buff, wgrad_buff, batch_size, lambda, gpu_resource));
        break;
      }
      case Regularizer_t::L2: {
        const auto lambda = get_value_from_json<float>(j, "lambda");
        reg.reset(new L2Regularizer<T>(weight_buff, wgrad_buff, batch_size, lambda, gpu_resource));
        break;
      }
      default: { assert(!"Error: no such regularizer!"); }
    }
  }
  return reg;
}

void create_layers(const nlohmann::json& j_array, std::vector<TensorEntry>& tensor_entries,
                   const std::shared_ptr<GeneralBuffer2<CudaAllocator>>& blobs_buff,
                   const std::shared_ptr<BufferBlock2<float>>& weight_buff,
                   const std::shared_ptr<BufferBlock2<__half>>& weight_buff_half,
                   const std::shared_ptr<BufferBlock2<float>>& wgrad_buff,
                   const std::shared_ptr<BufferBlock2<__half>>& wgrad_buff_half,
                   Tensor2<float>& loss_tensor,
                   const std::shared_ptr<GPUResource>& gpu_resource,
                   bool use_mixed_precision,
                   bool enable_tf32_compute,
                   int num_networks_in_global,
                   float scaler,
                   bool& enable_cuda_graph,
                   bool inference_flag,
                   std::vector<std::unique_ptr<Layer>>& layers,
                   std::unique_ptr<ILoss>& loss,
                   metrics::RawMetricMap* raw_metrics,
                   std::vector<Layer*>* top_layers = nullptr,
                   std::vector<Layer*>* bottom_layers = nullptr) {
  bool skip_dgrad = true;
  bool is_bottom_mlp = true;

  auto emplaceback_layer = [&is_bottom_mlp, &layers, &bottom_layers, &top_layers](Layer* layer) {
    if(is_bottom_mlp) {
      if (bottom_layers) {
        bottom_layers->emplace_back(layer);
      }
    }else {
      if (top_layers) {
        top_layers->emplace_back(layer);
      }
    }
    layers.emplace_back(layer);
  };

  for (unsigned int i = 1; i < j_array.size(); i++) {
    const nlohmann::json& j = j_array[i];
    const auto layer_type_name = get_value_from_json<std::string>(j, "type");
    Layer_t layer_type;

    const auto& layer_map = use_mixed_precision ? LAYER_TYPE_MAP_MP : LAYER_TYPE_MAP;

    if (!find_item_in_map(layer_type, layer_type_name, layer_map)) {
      Embedding_t embedding_type;
      if (!find_item_in_map(embedding_type, layer_type_name, EMBEDDING_TYPE_MAP)) {
        CK_THROW_(Error_t::WrongInput, "No such layer: " + layer_type_name);
      }
      continue;
    }

<<<<<<< HEAD
    // TODO: to make it generalized, we should not assume that the bottom name
    // includes "embedding". We need a better way to analyze such dependencies.
    auto bottom = get_json(j, "bottom");
    std::vector<std::string> bottom_strs = get_layer_names(bottom);
    for(const std::string& str: bottom_strs) {
      if(str.find("embedding") != std::string::npos) {
        is_bottom_mlp = false;
      }
    }
    
=======
>>>>>>> 37d7eab5
    std::vector<TensorEntry> output_tensor_entries;
    auto input_output_info = get_input_tensor_and_output_name(j, tensor_entries);
    switch (layer_type) {
      case Layer_t::BatchNorm: {
        // get BN params
        auto j_bn_hparam = get_json(j, "bn_param");
        auto factor = get_value_from_json<float>(j_bn_hparam, "factor");
        auto eps = get_value_from_json<float>(j_bn_hparam, "eps");
        // establish initializer
        std::vector<Initializer_t> initializer_types(2, Initializer_t::Default);
        if (has_key_(j_bn_hparam, "gamma_init")) {
          const auto gamma_init_name = get_value_from_json<std::string>(j_bn_hparam, "gamma_init");
          Initializer_t gamma_init_type;
          if (!find_item_in_map(gamma_init_type, gamma_init_name, INITIALIZER_TYPE_MAP)) {
            CK_THROW_(Error_t::WrongInput, "No such initializer: " + gamma_init_name);
          } else {
            initializer_types[0] = gamma_init_type;
          }
        }
        if (has_key_(j_bn_hparam, "beta_init")) {
          const auto beta_init_name = get_value_from_json<std::string>(j_bn_hparam, "beta_init");
          Initializer_t beta_init_type;
          if (!find_item_in_map(beta_init_type, beta_init_name, INITIALIZER_TYPE_MAP)) {
            CK_THROW_(Error_t::WrongInput, "No such initializer: " + beta_init_name);
          } else {
            initializer_types[1] = beta_init_type;
          }
        }

        if (use_mixed_precision) {
          Tensor2<__half> bn_in_tensor = Tensor2<__half>::stretch_from(input_output_info.inputs[0]);
          // establish out tensor
          Tensor2<__half> bn_out_tensor;
          blobs_buff->reserve(bn_in_tensor.get_dimensions(), &bn_out_tensor);
          output_tensor_entries.push_back(
              {input_output_info.output_names[0], bn_out_tensor.shrink()});

          BatchNormLayer<__half>::Params params = {factor, eps};
          emplaceback_layer(new BatchNormLayer<__half>(weight_buff, wgrad_buff, blobs_buff,
                                                         bn_in_tensor, bn_out_tensor, params,
                                                         gpu_resource, initializer_types));
        } else {
          Tensor2<float> bn_in_tensor = Tensor2<float>::stretch_from(input_output_info.inputs[0]);
          // establish out tensor
          Tensor2<float> bn_out_tensor;
          blobs_buff->reserve(bn_in_tensor.get_dimensions(), &bn_out_tensor);
          output_tensor_entries.push_back(
              {input_output_info.output_names[0], bn_out_tensor.shrink()});

          BatchNormLayer<float>::Params params = {factor, eps};
          emplaceback_layer(new BatchNormLayer<float>(weight_buff, wgrad_buff, blobs_buff,
                                                        bn_in_tensor, bn_out_tensor, params,
                                                        gpu_resource, initializer_types));
        }

        break;
      }
      case Layer_t::BinaryCrossEntropyLoss: {
        if (input_output_info.inputs.size() != 2) {
          CK_THROW_(Error_t::WrongInput, "bottom of BinaryCrossEntropyLoss must be two dim");
        }
        if (inference_flag) {
          MESSAGE_("Inference stage skip BinaryCrossEntropyLoss layer, replaced by Sigmoid layer");
          if (use_mixed_precision) {
            Tensor2<__half> sigmoid_in_tensor =
                Tensor2<__half>::stretch_from(input_output_info.inputs[0]);
            Tensor2<__half> sigmoid_out_tensor;
            blobs_buff->reserve(sigmoid_in_tensor.get_dimensions(), &sigmoid_out_tensor);
            emplaceback_layer(
                new SigmoidLayer<__half>(sigmoid_in_tensor, sigmoid_out_tensor, gpu_resource));
            output_tensor_entries.push_back({"sigmoid", sigmoid_out_tensor.shrink()});
          } else {
            // establish out tensor
            Tensor2<float> sigmoid_in_tensor =
                Tensor2<float>::stretch_from(input_output_info.inputs[0]);
            Tensor2<float> sigmoid_out_tensor;
            blobs_buff->reserve(sigmoid_in_tensor.get_dimensions(), &sigmoid_out_tensor);
            emplaceback_layer(
                new SigmoidLayer<float>(sigmoid_in_tensor, sigmoid_out_tensor, gpu_resource));
            output_tensor_entries.push_back({"sigmoid", sigmoid_out_tensor.shrink()});
          }
          break;
        }
        Tensor2<float> label_tensor = Tensor2<float>::stretch_from(input_output_info.inputs[1]);
        blobs_buff->reserve({1, 1}, &loss_tensor);
        if (use_mixed_precision) {
          Tensor2<__half> in_tensor = Tensor2<__half>::stretch_from(input_output_info.inputs[0]);

          loss.reset(new BinaryCrossEntropyLoss<__half>(
              label_tensor, in_tensor, loss_tensor,
              create_regularizer(j, weight_buff->as_tensor(), wgrad_buff_half->as_tensor(),
                                 in_tensor.get_dimensions()[0], gpu_resource),
              gpu_resource, num_networks_in_global, scaler));
        } else {
          Tensor2<float> in_tensor = Tensor2<float>::stretch_from(input_output_info.inputs[0]);

          loss.reset(new BinaryCrossEntropyLoss<float>(
              label_tensor, in_tensor, loss_tensor,
              create_regularizer(j, weight_buff->as_tensor(), wgrad_buff->as_tensor(),
                                 in_tensor.get_dimensions()[0], gpu_resource),
              gpu_resource, num_networks_in_global, scaler));
        }
        break;
      }
      case Layer_t::Concat: {
        if (use_mixed_precision) {
          Tensors2<__half> in_tensors;
          for (const TensorBag2& bag : input_output_info.inputs) {
            in_tensors.push_back(Tensor2<__half>::stretch_from(bag));
          }
          Tensor2<__half> out_tensor;
          emplaceback_layer(
              new ConcatLayer<__half>(in_tensors, out_tensor, blobs_buff, gpu_resource));
          output_tensor_entries.push_back({input_output_info.output_names[0], out_tensor.shrink()});
        } else {
          Tensors2<float> in_tensors;
          for (const TensorBag2& bag : input_output_info.inputs) {
            in_tensors.push_back(Tensor2<float>::stretch_from(bag));
          }
          Tensor2<float> out_tensor;
          emplaceback_layer(
              new ConcatLayer<float>(in_tensors, out_tensor, blobs_buff, gpu_resource));
          output_tensor_entries.push_back({input_output_info.output_names[0], out_tensor.shrink()});
        }
        break;
      }
      case Layer_t::CrossEntropyLoss: {
        if (input_output_info.inputs.size() != 2) {
          CK_THROW_(Error_t::WrongInput, "bottom of CrossEntropyLoss must be two dim");
        }
        if (inference_flag) {
          MESSAGE_("Inference stage skip CrossEntropyLoss layer, replaced by Sigmoid layer");
          if (use_mixed_precision) {
            Tensor2<__half> sigmoid_in_tensor =
                Tensor2<__half>::stretch_from(input_output_info.inputs[0]);
            Tensor2<__half> sigmoid_out_tensor;
            blobs_buff->reserve(sigmoid_in_tensor.get_dimensions(), &sigmoid_out_tensor);
            emplaceback_layer(
                new SigmoidLayer<__half>(sigmoid_in_tensor, sigmoid_out_tensor, gpu_resource));
            output_tensor_entries.push_back({"sigmoid", sigmoid_out_tensor.shrink()});
          } else {
            // establish out tensor
            Tensor2<float> sigmoid_in_tensor =
                Tensor2<float>::stretch_from(input_output_info.inputs[0]);
            Tensor2<float> sigmoid_out_tensor;
            blobs_buff->reserve(sigmoid_in_tensor.get_dimensions(), &sigmoid_out_tensor);
            emplaceback_layer(
                new SigmoidLayer<float>(sigmoid_in_tensor, sigmoid_out_tensor, gpu_resource));
            output_tensor_entries.push_back({"sigmoid", sigmoid_out_tensor.shrink()});
          }
          break;
        }
        Tensor2<float> label_tensor = Tensor2<float>::stretch_from(input_output_info.inputs[1]);
        blobs_buff->reserve({1, 1}, &loss_tensor);
        if (use_mixed_precision) {
          Tensor2<__half> cross_entropy_loss_in_tensor =
              Tensor2<__half>::stretch_from(input_output_info.inputs[0]);

          loss.reset(new CrossEntropyLoss<__half>(
              label_tensor, cross_entropy_loss_in_tensor, loss_tensor,
              create_regularizer(j, weight_buff->as_tensor(), wgrad_buff_half->as_tensor(),
                                 cross_entropy_loss_in_tensor.get_dimensions()[0], gpu_resource),
              gpu_resource, num_networks_in_global, scaler));
        } else {
          Tensor2<float> cross_entropy_loss_in_tensor =
              Tensor2<float>::stretch_from(input_output_info.inputs[0]);

          loss.reset(new CrossEntropyLoss<float>(
              label_tensor, cross_entropy_loss_in_tensor, loss_tensor,
              create_regularizer(j, weight_buff->as_tensor(), wgrad_buff->as_tensor(),
                                 cross_entropy_loss_in_tensor.get_dimensions()[0], gpu_resource),
              gpu_resource, num_networks_in_global, scaler));
        }
        break;
      }
      case Layer_t::Dropout: {
        if (use_mixed_precision) {
          Tensor2<__half> do_in_tensor = Tensor2<__half>::stretch_from(input_output_info.inputs[0]);
          // establish out tensor
          Tensor2<__half> do_out_tensor;
          blobs_buff->reserve(do_in_tensor.get_dimensions(), &do_out_tensor);
          output_tensor_entries.push_back(
              {input_output_info.output_names[0], do_out_tensor.shrink()});
          // get ELU params
          auto rate_it = j.find("rate");
          auto rate = (rate_it != j.end()) ? rate_it->get<float>() : 0.5f;
<<<<<<< HEAD
          emplaceback_layer(new DropoutLayer<__half>(do_in_tensor, do_out_tensor, blobs_buff,
                                                            rate, gpu_resource));
=======
          layers.emplace_back(new DropoutLayer<__half>(do_in_tensor, do_out_tensor, blobs_buff,
                                                       rate, gpu_resource));
>>>>>>> 37d7eab5
        } else {
          // establish out tensor
          Tensor2<float> do_in_tensor = Tensor2<float>::stretch_from(input_output_info.inputs[0]);
          Tensor2<float> do_out_tensor;
          blobs_buff->reserve(do_in_tensor.get_dimensions(), &do_out_tensor);
          output_tensor_entries.push_back(
              {input_output_info.output_names[0], do_out_tensor.shrink()});
          // get ELU params
          auto rate_it = j.find("rate");
          auto rate = (rate_it != j.end()) ? rate_it->get<float>() : 0.5f;
<<<<<<< HEAD
          emplaceback_layer(new DropoutLayer<float>(do_in_tensor, do_out_tensor, blobs_buff,
                                                           rate, gpu_resource));
=======
          layers.emplace_back(
              new DropoutLayer<float>(do_in_tensor, do_out_tensor, blobs_buff, rate, gpu_resource));
>>>>>>> 37d7eab5
        }

        break;
      }
      case Layer_t::ELU: {
        if (use_mixed_precision) {
          Tensor2<__half> elu_in_tensor =
              Tensor2<__half>::stretch_from(input_output_info.inputs[0]);

          // establish out tensor
          Tensor2<__half> elu_out_tensor;
          blobs_buff->reserve(elu_in_tensor.get_dimensions(), &elu_out_tensor);
          output_tensor_entries.push_back(
              {input_output_info.output_names[0], elu_out_tensor.shrink()});
          // get ELU params
          auto j_elu_hparam = get_json(j, "elu_param");
          auto alpha = get_value_from_json<float>(j_elu_hparam, "alpha");
          emplaceback_layer(
              new EluLayer<__half>(elu_in_tensor, elu_out_tensor, alpha, gpu_resource));

        } else {
          Tensor2<float> elu_in_tensor = Tensor2<float>::stretch_from(input_output_info.inputs[0]);

          // establish out tensor
          Tensor2<float> elu_out_tensor;
          blobs_buff->reserve(elu_in_tensor.get_dimensions(), &elu_out_tensor);
          output_tensor_entries.push_back(
              {input_output_info.output_names[0], elu_out_tensor.shrink()});
          // get ELU params
          auto j_elu_hparam = get_json(j, "elu_param");
          auto alpha = get_value_from_json<float>(j_elu_hparam, "alpha");
          emplaceback_layer(
              new EluLayer<float>(elu_in_tensor, elu_out_tensor, alpha, gpu_resource));
        }
        break;
      }

      case Layer_t::FusedInnerProduct: {
        auto j_fc_param = get_json(j, "fc_param");
        // establish initializer
        std::vector<Initializer_t> initializer_types(2, Initializer_t::Default);
        if (has_key_(j_fc_param, "weight_init")) {
          const auto weight_init_name = get_value_from_json<std::string>(j_fc_param, "weight_init");
          Initializer_t weight_init_type;
          if (!find_item_in_map(weight_init_type, weight_init_name, INITIALIZER_TYPE_MAP)) {
            CK_THROW_(Error_t::WrongInput, "No such initializer: " + weight_init_name);
          } else {
            initializer_types[0] = weight_init_type;
          }
        }
        if (has_key_(j_fc_param, "bias_init")) {
          const auto bias_init_name = get_value_from_json<std::string>(j_fc_param, "bias_init");
          Initializer_t bias_init_type;
          if (!find_item_in_map(bias_init_type, bias_init_name, INITIALIZER_TYPE_MAP)) {
            CK_THROW_(Error_t::WrongInput, "No such initializer: " + bias_init_name);
          } else {
            initializer_types[1] = bias_init_type;
          }
        }

        // check the position of this layer
        FcPosition_t pos_type = FcPosition_t::None;
        int input_size = input_output_info.inputs.size();
        int output_size = input_output_info.output_names.size();
        if (has_key_(j, "position")) {
          auto pos_str = get_value_from_json<std::string>(j, "position");
          if (!find_item_in_map(pos_type, pos_str, FCPOSITION_TYPE_MAP)) {
            CK_THROW_(Error_t::WrongInput, "No such position: " + pos_str);
          } else if (pos_type == FcPosition_t::Head && input_size == 1 && output_size == 4) {
          } else if (pos_type == FcPosition_t::Body && input_size == 4 && output_size == 4) {
          } else if (pos_type == FcPosition_t::Tail && input_size == 4 && output_size == 1) {
          } else if (pos_type == FcPosition_t::Isolated && input_size == 1 && output_size == 1) {
          } else
            CK_THROW_(Error_t::WrongInput,
                      "The position and dimension of bottom and top layer aren't compatible: " +
                          layer_type_name);
        }

        // check the activation functino of this layer
        Activation_t act_type = Activation_t::Relu;
        if (has_key_(j, "activation")) {
          auto act_name = get_value_from_json<std::string>(j, "activation");
          if (!find_item_in_map(act_type, act_name, ACTIVATION_TYPE_MAP)) {
            CK_THROW_(Error_t::WrongInput, "No such activation: " + act_name);
          }
          if (act_type == Activation_t::None && pos_type != FcPosition_t::Tail)
            CK_THROW_(Error_t::WrongInput,
                      "The layer without activation function must be the last layer in MLP.");
        }

        // establish out tensor
        auto output = get_value_from_json<size_t>(j_fc_param, "num_output");
        if (use_mixed_precision) {
          Tensor2<__half> train_in_tensor =
              Tensor2<__half>::stretch_from(input_output_info.inputs[0]);
          Tensor2<__half> mask_in_tensor, dRelu_in_tensor, db_in_tensor;
          if (pos_type == FcPosition_t::Body || pos_type == FcPosition_t::Tail) {
            mask_in_tensor = Tensor2<__half>::stretch_from(input_output_info.inputs[1]);
            dRelu_in_tensor = Tensor2<__half>::stretch_from(input_output_info.inputs[2]);
            db_in_tensor = Tensor2<__half>::stretch_from(input_output_info.inputs[3]);
          }
          Tensor2<__half> train_out_tensor, mask_out_tensor, dRelu_out_tensor, db_out_tensor;
          blobs_buff->reserve({(train_in_tensor.get_dimensions())[0], output}, &train_out_tensor);
          blobs_buff->reserve({(train_in_tensor.get_dimensions())[0], output}, &mask_out_tensor);
          blobs_buff->reserve({(train_in_tensor.get_dimensions())[0], output}, &dRelu_out_tensor);

          // establish layer
          if (pos_type == FcPosition_t::None) {
            emplaceback_layer(new FusedFullyConnectedLayer(
                weight_buff, weight_buff_half, wgrad_buff_half, blobs_buff, train_in_tensor,
                train_out_tensor, gpu_resource, initializer_types));
          } else {
            emplaceback_layer(new FusedReluBiasFullyConnectedLayer(
                weight_buff, weight_buff_half, wgrad_buff_half, blobs_buff, train_in_tensor,
                mask_in_tensor, dRelu_in_tensor, db_in_tensor, train_out_tensor, mask_out_tensor,
                dRelu_out_tensor, db_out_tensor, gpu_resource, pos_type, act_type, skip_dgrad,
                initializer_types));
          }

          if (pos_type == FcPosition_t::Tail || pos_type == FcPosition_t::Isolated ||
              pos_type == FcPosition_t::None)
            output_tensor_entries.push_back(
                {input_output_info.output_names[0], train_out_tensor.shrink()});
          else {
            output_tensor_entries.push_back(
                {input_output_info.output_names[0], train_out_tensor.shrink()});
            output_tensor_entries.push_back(
                {input_output_info.output_names[1], mask_out_tensor.shrink()});
            output_tensor_entries.push_back(
                {input_output_info.output_names[2], dRelu_out_tensor.shrink()});
            output_tensor_entries.push_back(
                {input_output_info.output_names[3], db_out_tensor.shrink()});
          }
        } else {
          CK_THROW_(Error_t::WrongInput, "FusedInnerProduct support half only");
        }
        break;
      }

      case Layer_t::Cast: {
        if (use_mixed_precision) {
          Tensor2<float> in_tensor = Tensor2<float>::stretch_from(input_output_info.inputs[0]);
          Tensor2<__half> out_tensor;
          blobs_buff->reserve(in_tensor.get_dimensions(), &out_tensor);
          output_tensor_entries.push_back({input_output_info.output_names[0], out_tensor.shrink()});
          emplaceback_layer(new CastLayer<float, __half>(in_tensor, out_tensor, gpu_resource));
        } else {
          Tensor2<__half> in_tensor = Tensor2<__half>::stretch_from(input_output_info.inputs[0]);
          Tensor2<float> out_tensor;
          blobs_buff->reserve(in_tensor.get_dimensions(), &out_tensor);
          output_tensor_entries.push_back({input_output_info.output_names[0], out_tensor.shrink()});
          emplaceback_layer(new CastLayer<__half, float>(in_tensor, out_tensor, gpu_resource));
        }
        break;
      }

      case Layer_t::InnerProduct: {
        auto j_fc_param = get_json(j, "fc_param");
        // establish initializer
        std::vector<Initializer_t> initializer_types(2, Initializer_t::Default);
        if (has_key_(j_fc_param, "weight_init")) {
          const auto weight_init_name = get_value_from_json<std::string>(j_fc_param, "weight_init");
          Initializer_t weight_init_type;
          if (!find_item_in_map(weight_init_type, weight_init_name, INITIALIZER_TYPE_MAP)) {
            CK_THROW_(Error_t::WrongInput, "No such initializer: " + weight_init_name);
          } else {
            initializer_types[0] = weight_init_type;
          }
        }
        if (has_key_(j_fc_param, "bias_init")) {
          const auto bias_init_name = get_value_from_json<std::string>(j_fc_param, "bias_init");
          Initializer_t bias_init_type;
          if (!find_item_in_map(bias_init_type, bias_init_name, INITIALIZER_TYPE_MAP)) {
            CK_THROW_(Error_t::WrongInput, "No such initializer: " + bias_init_name);
          } else {
            initializer_types[1] = bias_init_type;
          }
        }

        // establish out tensor
        auto output = get_value_from_json<size_t>(j_fc_param, "num_output");

        if (use_mixed_precision) {
          Tensor2<__half> in_tensor = Tensor2<__half>::stretch_from(input_output_info.inputs[0]);
          Tensor2<__half> fc_out_tensor;
          blobs_buff->reserve({in_tensor.get_dimensions()[0], output}, &fc_out_tensor);

          // establish layer
          emplaceback_layer(new FullyConnectedLayer<__half>(
              weight_buff, weight_buff_half, wgrad_buff_half, blobs_buff, in_tensor, fc_out_tensor,
              gpu_resource, initializer_types));
          output_tensor_entries.push_back(
              {input_output_info.output_names[0], fc_out_tensor.shrink()});
        } else {
          Tensor2<float> in_tensor = Tensor2<float>::stretch_from(input_output_info.inputs[0]);
          Tensor2<float> fc_out_tensor;
          blobs_buff->reserve({in_tensor.get_dimensions()[0], output}, &fc_out_tensor);
          // establish layer
          emplaceback_layer(new FullyConnectedLayer<float>(
              weight_buff, wgrad_buff, in_tensor, fc_out_tensor, gpu_resource, use_mixed_precision,
              enable_tf32_compute, initializer_types));
          output_tensor_entries.push_back(
              {input_output_info.output_names[0], fc_out_tensor.shrink()});
        }
        break;
      }

      case Layer_t::Interaction: {
        // TODO: lambda template could be a better solution here, but there's not support in c++11
        if (use_mixed_precision) {
          if (gpu_resource->get_cc_major() < 7) {
            CK_THROW_(Error_t::WrongInput, "InteractionLayer<__half> is not supported in SM " +
                                               std::to_string(gpu_resource->get_cc_major()) + "." +
                                               std::to_string(gpu_resource->get_cc_minor()));
          }

          Tensor2<__half> in_mlp_tensor =
              Tensor2<__half>::stretch_from(input_output_info.inputs[0]);
          Tensor2<__half> in_emb_tensor =
              Tensor2<__half>::stretch_from(input_output_info.inputs[1]);
          Tensor2<__half> out_tensor;

          emplaceback_layer(new InteractionLayer<__half>(
              in_mlp_tensor, in_emb_tensor, out_tensor,
              blobs_buff,  // todo cannot use this blobs_buff here need half
              gpu_resource, use_mixed_precision, enable_tf32_compute));
          output_tensor_entries.push_back({input_output_info.output_names[0], out_tensor.shrink()});

        } else {
          Tensor2<float> in_mlp_tensor = Tensor2<float>::stretch_from(input_output_info.inputs[0]);
          Tensor2<float> in_emb_tensor = Tensor2<float>::stretch_from(input_output_info.inputs[1]);
          Tensor2<float> out_tensor;
          emplaceback_layer(
              new InteractionLayer<float>(in_mlp_tensor, in_emb_tensor, out_tensor, blobs_buff,
                                          gpu_resource, use_mixed_precision, enable_tf32_compute));
          output_tensor_entries.push_back({input_output_info.output_names[0], out_tensor.shrink()});
        }

        break;
      }
      case Layer_t::MultiCross: {
        auto j_mc_param = get_json(j, "mc_param");
        // establish initializer
        std::vector<Initializer_t> initializer_types(2, Initializer_t::Default);
        if (has_key_(j_mc_param, "weight_init")) {
          const auto weight_init_name = get_value_from_json<std::string>(j_mc_param, "weight_init");
          Initializer_t weight_init_type;
          if (!find_item_in_map(weight_init_type, weight_init_name, INITIALIZER_TYPE_MAP)) {
            CK_THROW_(Error_t::WrongInput, "No such initializer: " + weight_init_name);
          } else {
            initializer_types[0] = weight_init_type;
          }
        }
        if (has_key_(j_mc_param, "bias_init")) {
          const auto bias_init_name = get_value_from_json<std::string>(j_mc_param, "bias_init");
          Initializer_t bias_init_type;
          if (!find_item_in_map(bias_init_type, bias_init_name, INITIALIZER_TYPE_MAP)) {
            CK_THROW_(Error_t::WrongInput, "No such initializer: " + bias_init_name);
          } else {
            initializer_types[1] = bias_init_type;
          }
        }

        // establish out tensor
        auto num_layers = get_value_from_json<int>(j_mc_param, "num_layers");
        if (use_mixed_precision) {
          Tensor2<__half> mc_in_tensor = Tensor2<__half>::stretch_from(input_output_info.inputs[0]);
          Tensor2<__half> out_tensor;
          blobs_buff->reserve(mc_in_tensor.get_dimensions(), &out_tensor);
          output_tensor_entries.push_back({input_output_info.output_names[0], out_tensor.shrink()});
          // establish layer
<<<<<<< HEAD
          layers.emplace_back(new MultiCrossLayer<__half>(weight_buff, weight_buff_half, wgrad_buff_half, blobs_buff, mc_in_tensor,
                                                  out_tensor, gpu_resource, num_layers,
                                                  initializer_types));
=======
          layers.emplace_back(new MultiCrossLayer<__half>(
              weight_buff, weight_buff_half, wgrad_buff_half, blobs_buff, mc_in_tensor, out_tensor,
              gpu_resource, num_layers, initializer_types));
>>>>>>> 37d7eab5
        } else {
          Tensor2<float> mc_in_tensor = Tensor2<float>::stretch_from(input_output_info.inputs[0]);
          Tensor2<float> out_tensor;
          blobs_buff->reserve(mc_in_tensor.get_dimensions(), &out_tensor);
          output_tensor_entries.push_back({input_output_info.output_names[0], out_tensor.shrink()});
          // establish layer
<<<<<<< HEAD
          layers.emplace_back(new MultiCrossLayer<float>(weight_buff, weight_buff, wgrad_buff, blobs_buff, mc_in_tensor,
                                                  out_tensor, gpu_resource, num_layers,
                                                  initializer_types));
=======
          layers.emplace_back(new MultiCrossLayer<float>(
              weight_buff, weight_buff, wgrad_buff, blobs_buff, mc_in_tensor, out_tensor,
              gpu_resource, num_layers, initializer_types));
>>>>>>> 37d7eab5
        }
        break;
      }

      case Layer_t::MultiCrossEntropyLoss: {
        if (input_output_info.inputs.size() != 2) {
          CK_THROW_(Error_t::WrongInput, "bottom of MultiCrossEntropyLoss must be two dim");
        }
        if (inference_flag) {
          MESSAGE_("Inference stage skip MultiCrossEntropyLoss layer, replaced by Sigmoid layer");
          if (use_mixed_precision) {
            Tensor2<__half> sigmoid_in_tensor =
                Tensor2<__half>::stretch_from(input_output_info.inputs[0]);
            Tensor2<__half> sigmoid_out_tensor;
            blobs_buff->reserve(sigmoid_in_tensor.get_dimensions(), &sigmoid_out_tensor);
            emplaceback_layer(
                new SigmoidLayer<__half>(sigmoid_in_tensor, sigmoid_out_tensor, gpu_resource));
            output_tensor_entries.push_back({"sigmoid", sigmoid_out_tensor.shrink()});
          } else {
            // establish out tensor
            Tensor2<float> sigmoid_in_tensor =
                Tensor2<float>::stretch_from(input_output_info.inputs[0]);
            Tensor2<float> sigmoid_out_tensor;
            blobs_buff->reserve(sigmoid_in_tensor.get_dimensions(), &sigmoid_out_tensor);
            emplaceback_layer(
                new SigmoidLayer<float>(sigmoid_in_tensor, sigmoid_out_tensor, gpu_resource));
            output_tensor_entries.push_back({"sigmoid", sigmoid_out_tensor.shrink()});
          }
          break;
        }
        auto tweight = get_json(j, "target_weight");
        std::vector<float> target_weight_vec;
        for (auto tweight_tmp : tweight) {
          float tweight_val = tweight_tmp.get<float>();
          target_weight_vec.push_back(tweight_val);
        }

        Tensor2<float> label_tensor = Tensor2<float>::stretch_from(input_output_info.inputs[1]);
        blobs_buff->reserve({1, 1}, &loss_tensor);

        if (use_mixed_precision) {
          Tensor2<__half> multi_cross_entropy_loss_in_tensor =
              Tensor2<__half>::stretch_from(input_output_info.inputs[0]);
          loss.reset(new MultiCrossEntropyLoss<__half>(
              label_tensor, multi_cross_entropy_loss_in_tensor, loss_tensor,
              create_regularizer(j, weight_buff->as_tensor(), wgrad_buff_half->as_tensor(),
                                 multi_cross_entropy_loss_in_tensor.get_dimensions()[0],
                                 gpu_resource),
              target_weight_vec, gpu_resource, num_networks_in_global, scaler));
        } else {
          Tensor2<float> multi_cross_entropy_loss_in_tensor =
              Tensor2<float>::stretch_from(input_output_info.inputs[0]);
          loss.reset(new MultiCrossEntropyLoss<float>(
              label_tensor, multi_cross_entropy_loss_in_tensor, loss_tensor,
              create_regularizer(j, weight_buff->as_tensor(), wgrad_buff->as_tensor(),
                                 multi_cross_entropy_loss_in_tensor.get_dimensions()[0],
                                 gpu_resource),
              target_weight_vec, gpu_resource, num_networks_in_global, scaler));
        }
        break;
      }
      case Layer_t::ReLU: {
        if (use_mixed_precision) {
          Tensor2<__half> relu_in_tensor =
              Tensor2<__half>::stretch_from(input_output_info.inputs[0]);
          Tensor2<__half> relu_out_tensor;
          blobs_buff->reserve(relu_in_tensor.get_dimensions(), &relu_out_tensor);
          emplaceback_layer(new ReluLayer<__half>(relu_in_tensor, relu_out_tensor, gpu_resource));
          output_tensor_entries.push_back(
              {input_output_info.output_names[0], relu_out_tensor.shrink()});
        } else {
          // establish out tensor
          Tensor2<float> relu_in_tensor = Tensor2<float>::stretch_from(input_output_info.inputs[0]);
          Tensor2<float> relu_out_tensor;
          blobs_buff->reserve(relu_in_tensor.get_dimensions(), &relu_out_tensor);
          emplaceback_layer(new ReluLayer<float>(relu_in_tensor, relu_out_tensor, gpu_resource));
          output_tensor_entries.push_back(
              {input_output_info.output_names[0], relu_out_tensor.shrink()});
        }

        break;
      }
      case Layer_t::ReduceMean: {
        int axis = get_json(j, "axis").get<int>();
        Tensor2<float> in_tensor = Tensor2<float>::stretch_from(input_output_info.inputs[0]);
        Tensor2<float> out_tensor;
        layers.emplace_back(
            new ReduceMeanLayer<float>(in_tensor, out_tensor, blobs_buff, axis, gpu_resource));
        output_tensor_entries.push_back({input_output_info.output_names[0], out_tensor.shrink()});
        break;
      }
      case Layer_t::Sub: {
        Tensors2<float> in_tensors;
        for (const auto& bag : input_output_info.inputs) {
          in_tensors.push_back(Tensor2<float>::stretch_from(bag));
        }
        Tensor2<float> out_tensor;
        blobs_buff->reserve(in_tensors[0].get_dimensions(), &out_tensor);
        layers.emplace_back(new SubLayer<float>(in_tensors, out_tensor, blobs_buff, gpu_resource));
        output_tensor_entries.push_back({input_output_info.output_names[0], out_tensor.shrink()});
        break;
      }
      case Layer_t::Gather: {
        std::vector<int> indices;
        auto j_indices = get_json(j, "indices");
        assert(j_indices.is_array());
        for (auto j_index : j_indices) {
          indices.emplace_back(int(j_index));
        }
        Tensor2<float> in_tensor = Tensor2<float>::stretch_from(input_output_info.inputs[0]);
        Tensor2<float> out_tensor;
        layers.emplace_back(
            new GatherLayer<float>(in_tensor, out_tensor, blobs_buff, indices, gpu_resource));
        output_tensor_entries.push_back({input_output_info.output_names[0], out_tensor.shrink()});

        break;
      }
      case Layer_t::GRU: {
        auto j_gru_param = get_json(j, "gru_param");
        // establish initializer
        std::vector<Initializer_t> initializer_types(2, Initializer_t::Default);
        if (has_key_(j_gru_param, "weight_init")) {
          const auto weight_init_name =
              get_value_from_json<std::string>(j_gru_param, "weight_init");
          Initializer_t weight_init_type;
          if (!find_item_in_map(weight_init_type, weight_init_name, INITIALIZER_TYPE_MAP)) {
            CK_THROW_(Error_t::WrongInput, "No such initializer: " + weight_init_name);
          } else {
            initializer_types[0] = weight_init_type;
          }
        }
        if (has_key_(j_gru_param, "bias_init")) {
          const auto bias_init_name = get_value_from_json<std::string>(j_gru_param, "bias_init");
          Initializer_t bias_init_type;
          if (!find_item_in_map(bias_init_type, bias_init_name, INITIALIZER_TYPE_MAP)) {
            CK_THROW_(Error_t::WrongInput, "No such initializer: " + bias_init_name);
          } else {
            initializer_types[1] = bias_init_type;
          }
        }

        // establish out tensor
        auto output = get_value_from_json<size_t>(j_gru_param, "num_output");
        auto batchsize = get_value_from_json<size_t>(j_gru_param, "batchsize");
        auto SeqLength = get_value_from_json<size_t>(j_gru_param, "SeqLength");
        auto embedding_vec_size = get_value_from_json<size_t>(j_gru_param, "vector_size");

        Tensor2<float> in_tensor = Tensor2<float>::stretch_from(input_output_info.inputs[0]);
        Tensor2<float> gru_out_tensor;
        blobs_buff->reserve({in_tensor.get_dimensions()[0], output}, &gru_out_tensor);
        // establish layer
        layers.emplace_back(new GRULayer<float>(weight_buff, wgrad_buff, in_tensor, gru_out_tensor,
                                                output, batchsize, SeqLength, embedding_vec_size,
                                                gpu_resource, initializer_types));
        output_tensor_entries.push_back(
            {input_output_info.output_names[0], gru_out_tensor.shrink()});

        break;
      }
      case Layer_t::Softmax: {
        Tensor2<float> in_tensor = Tensor2<float>::stretch_from(input_output_info.inputs[0]);
        Tensor2<float> out_tensor;
        blobs_buff->reserve(in_tensor.get_dimensions(), &out_tensor);
        output_tensor_entries.push_back({input_output_info.output_names[0], out_tensor.shrink()});
        layers.emplace_back(
            new SoftmaxLayer<float>(in_tensor, out_tensor, blobs_buff, gpu_resource));
        break;
      }
      case Layer_t::PReLU_Dice: {
        Tensor2<float> in_tensor = Tensor2<float>::stretch_from(input_output_info.inputs[0]);
        Tensor2<float> out_tensor;
        blobs_buff->reserve(in_tensor.get_dimensions(), &out_tensor);
        output_tensor_entries.push_back({input_output_info.output_names[0], out_tensor.shrink()});
        // get PReLU_Dice params
        auto j_prelu_dice_param = get_json(j, "prelu_dice_param");
        auto alpha = get_value_from_json<float>(j_prelu_dice_param, "alpha");
        auto epsilon = get_value_from_json<float>(j_prelu_dice_param, "epsilon");
        layers.emplace_back(new PRelu_Dice_Layer<float>(in_tensor, out_tensor, blobs_buff, alpha,
                                                        epsilon, gpu_resource));
        break;
      }
      case Layer_t::Scale: {
        Tensor2<float> scale_in_tensor = Tensor2<float>::stretch_from(input_output_info.inputs[0]);
        Tensor2<float> scale_out_tensor;
        // get Scale params
        auto j_scale_param = get_json(j, "scale_param");
        auto axis = get_value_from_json<float>(j_scale_param, "axis");
        auto factor = get_value_from_json<float>(j_scale_param, "factor");
        layers.emplace_back(new ScaleLayer<float>(scale_in_tensor, scale_out_tensor, blobs_buff,
                                                  axis, factor, gpu_resource));
        output_tensor_entries.push_back(
            {input_output_info.output_names[0], scale_out_tensor.shrink()});
        break;
      }
      case Layer_t::FusedReshapeConcat: {
        Tensors2<float> in_tensors;
        for (const auto& bag : input_output_info.inputs) {
          in_tensors.push_back(Tensor2<float>::stretch_from(bag));
        }
        Tensors2<float> out_tensors;
        layers.emplace_back(
            new FusedReshapeConcatLayer<float>(in_tensors, out_tensors, blobs_buff, gpu_resource));
        for (size_t i = 0; i < out_tensors.size(); i++) {
          output_tensor_entries.push_back(
              {input_output_info.output_names[i], out_tensors[i].shrink()});
        }
        break;
      }
      case Layer_t::FusedReshapeConcatGeneral: {
        Tensors2<float> in_tensors;
        for (const auto& bag : input_output_info.inputs) {
          in_tensors.push_back(Tensor2<float>::stretch_from(bag));
        }
        Tensor2<float> out_tensor;
        layers.emplace_back(new FusedReshapeConcatGeneralLayer<float>(in_tensors, out_tensor,
                                                                      blobs_buff, gpu_resource));
        output_tensor_entries.push_back({input_output_info.output_names[0], out_tensor.shrink()});
        break;
      }
      case Layer_t::Reshape: {
        auto selected_it = j.find("selected");
        // selective reshape
        if (selected_it != j.end()) {
          std::vector<int> selected;
          nlohmann::json j_selected = (selected_it.value());
          for (auto slot_obj : j_selected) {
            int slot_id = slot_obj.get<int>();
            if (slot_id < 0) CK_THROW_(Error_t::WrongInput, "slot_id < 0");
            selected.push_back(slot_id);
          }

          if (use_mixed_precision) {
            Tensor2<__half> in_tensor = Tensor2<__half>::stretch_from(input_output_info.inputs[0]);
            Tensor2<__half> out_tensor;
            emplaceback_layer(new ReshapeLayer<__half>(in_tensor, out_tensor, blobs_buff,
                                                         selected, gpu_resource));
            output_tensor_entries.push_back(
                {input_output_info.output_names[0], out_tensor.shrink()});
          } else {
            Tensor2<float> in_tensor = Tensor2<float>::stretch_from(input_output_info.inputs[0]);
            Tensor2<float> out_tensor;
            emplaceback_layer(
                new ReshapeLayer<float>(in_tensor, out_tensor, blobs_buff, selected, gpu_resource));
            output_tensor_entries.push_back(
                {input_output_info.output_names[0], out_tensor.shrink()});
          }
        }
        // general purpose reshape
        else {
          auto leading_dim_it = j.find("leading_dim");
          auto j_time_step = j.find("time_step");
          // if leading_dim is not specified, default leading_dim = n_slots * vector_length
          if (use_mixed_precision) {
            Tensor2<__half> in_tensor = Tensor2<__half>::stretch_from(input_output_info.inputs[0]);
            Tensor2<__half> out_tensor;
            const auto& in_dims = in_tensor.get_dimensions();
            size_t leading_dim = (leading_dim_it != j.end())
                                     ? (*leading_dim_it).get<int>()
                                     : in_tensor.get_num_elements() / in_dims[0];
            size_t time_step = (j_time_step != j.end()) ? (*j_time_step).get<int>() : 0;
            if (time_step == 0) {  // 2D output
              blobs_buff->reserve({in_tensor.get_num_elements() / leading_dim, leading_dim},
                                  &out_tensor);
            } else {  // 3D output
              size_t batch_size = in_tensor.get_num_elements() / leading_dim / time_step;
              blobs_buff->reserve({batch_size, time_step, leading_dim}, &out_tensor);
            }
<<<<<<< HEAD
            emplaceback_layer(
=======
            layers.emplace_back(
>>>>>>> 37d7eab5
                new ReshapeLayer<__half>(in_tensor, out_tensor, blobs_buff, gpu_resource));
            output_tensor_entries.push_back(
                {input_output_info.output_names[0], out_tensor.shrink()});
          } else {
            Tensor2<float> in_tensor = Tensor2<float>::stretch_from(input_output_info.inputs[0]);
            Tensor2<float> out_tensor;
            const auto& in_dims = in_tensor.get_dimensions();
            size_t leading_dim = (leading_dim_it != j.end())
                                     ? (*leading_dim_it).get<int>()
                                     : in_tensor.get_num_elements() / in_dims[0];
            size_t time_step = (j_time_step != j.end()) ? (*j_time_step).get<int>() : 0;
            if (time_step == 0) {  // 2D output
              blobs_buff->reserve({in_tensor.get_num_elements() / leading_dim, leading_dim},
                                  &out_tensor);
            } else {  // 3D output
              size_t batch_size = in_tensor.get_num_elements() / leading_dim / time_step;
              blobs_buff->reserve({batch_size, time_step, leading_dim}, &out_tensor);
            }
<<<<<<< HEAD
            emplaceback_layer(
=======
            layers.emplace_back(
>>>>>>> 37d7eab5
                new ReshapeLayer<float>(in_tensor, out_tensor, blobs_buff, gpu_resource));
            output_tensor_entries.push_back(
                {input_output_info.output_names[0], out_tensor.shrink()});
          }
        }
        break;
      }
      case Layer_t::Sigmoid: {
        if (use_mixed_precision) {
          Tensor2<__half> sigmoid_in_tensor =
              Tensor2<__half>::stretch_from(input_output_info.inputs[0]);
          Tensor2<__half> sigmoid_out_tensor;
          blobs_buff->reserve(sigmoid_in_tensor.get_dimensions(), &sigmoid_out_tensor);
          emplaceback_layer(
              new SigmoidLayer<__half>(sigmoid_in_tensor, sigmoid_out_tensor, gpu_resource));
          output_tensor_entries.push_back(
              {input_output_info.output_names[0], sigmoid_out_tensor.shrink()});
        } else {
          // establish out tensor
          Tensor2<float> sigmoid_in_tensor =
              Tensor2<float>::stretch_from(input_output_info.inputs[0]);
          Tensor2<float> sigmoid_out_tensor;
          blobs_buff->reserve(sigmoid_in_tensor.get_dimensions(), &sigmoid_out_tensor);
          emplaceback_layer(
              new SigmoidLayer<float>(sigmoid_in_tensor, sigmoid_out_tensor, gpu_resource));
          output_tensor_entries.push_back(
              {input_output_info.output_names[0], sigmoid_out_tensor.shrink()});
        }
        break;
      }
      case Layer_t::Slice: {
        std::vector<std::pair<int, int>> ranges;
        auto j_ranges = get_json(j, "ranges");
        assert(j_ranges.is_array());
        for (auto j_range : j_ranges) {
          assert(j_range.is_array());
          ranges.emplace_back(std::make_pair(j_range[0].get<int>(), j_range[1].get<int>()));
        }

        if (use_mixed_precision) {
          Tensor2<__half> in_tensor = Tensor2<__half>::stretch_from(input_output_info.inputs[0]);
          Tensors2<__half> out_tensors;
          emplaceback_layer(
              new SliceLayer<__half>(in_tensor, out_tensors, blobs_buff, ranges, gpu_resource));
          for (size_t i = 0; i < out_tensors.size(); i++) {
            output_tensor_entries.push_back(
                {input_output_info.output_names[i], out_tensors[i].shrink()});
          }
        } else {
          Tensor2<float> in_tensor = Tensor2<float>::stretch_from(input_output_info.inputs[0]);
          Tensors2<float> out_tensors;
          emplaceback_layer(
              new SliceLayer<float>(in_tensor, out_tensors, blobs_buff, ranges, gpu_resource));
          for (size_t i = 0; i < out_tensors.size(); i++) {
            output_tensor_entries.push_back(
                {input_output_info.output_names[i], out_tensors[i].shrink()});
          }
        }
        break;
      }
      case Layer_t::WeightMultiply: {
        std::vector<size_t> weight_dims;
        auto dims = get_json(j, "weight_dims");
        assert(dims.is_array());
        for (auto dim : dims) {
          weight_dims.emplace_back(dim.get<size_t>());
        }

        // establish initializer
        std::vector<Initializer_t> initializer_types(1, Initializer_t::Default);
        if (has_key_(j, "weight_init")) {
          const auto weight_init_name = get_value_from_json<std::string>(j, "weight_init");
          Initializer_t weight_init_type;
          if (!find_item_in_map(weight_init_type, weight_init_name, INITIALIZER_TYPE_MAP)) {
            CK_THROW_(Error_t::WrongInput, "No such initializer: " + weight_init_name);
          } else {
            initializer_types[0] = weight_init_type;
          }
        }

        if (use_mixed_precision) {
          Tensor2<__half> in_tensor = Tensor2<__half>::stretch_from(input_output_info.inputs[0]);
          Tensor2<__half> out_tensor;
<<<<<<< HEAD
          emplaceback_layer(new WeightMultiplyLayer<__half>(
=======
          layers.emplace_back(new WeightMultiplyLayer<__half>(
>>>>>>> 37d7eab5
              weight_buff, weight_buff_half, wgrad_buff_half, blobs_buff, in_tensor, out_tensor,
              weight_dims, gpu_resource, initializer_types));
          output_tensor_entries.push_back({input_output_info.output_names[0], out_tensor.shrink()});
        } else {
          Tensor2<float> in_tensor = Tensor2<float>::stretch_from(input_output_info.inputs[0]);
          Tensor2<float> out_tensor;
<<<<<<< HEAD
          emplaceback_layer(new WeightMultiplyLayer<float>(
=======
          layers.emplace_back(new WeightMultiplyLayer<float>(
>>>>>>> 37d7eab5
              weight_buff, weight_buff, wgrad_buff, blobs_buff, in_tensor, out_tensor, weight_dims,
              gpu_resource, initializer_types));
          output_tensor_entries.push_back({input_output_info.output_names[0], out_tensor.shrink()});
        }
        break;
      }
      case Layer_t::FmOrder2: {
        auto out_dim = get_json(j, "out_dim").get<size_t>();

        if (use_mixed_precision) {
          Tensor2<__half> in_tensor = Tensor2<__half>::stretch_from(input_output_info.inputs[0]);
          Tensor2<__half> out_tensor;
          blobs_buff->reserve({in_tensor.get_dimensions()[0], out_dim}, &out_tensor);

          emplaceback_layer(new FmOrder2Layer<__half>(in_tensor, out_tensor, gpu_resource));
          output_tensor_entries.push_back({input_output_info.output_names[0], out_tensor.shrink()});
        } else {
          Tensor2<float> in_tensor = Tensor2<float>::stretch_from(input_output_info.inputs[0]);
          Tensor2<float> out_tensor;
          blobs_buff->reserve({in_tensor.get_dimensions()[0], out_dim}, &out_tensor);

          emplaceback_layer(new FmOrder2Layer<float>(in_tensor, out_tensor, gpu_resource));
          output_tensor_entries.push_back({input_output_info.output_names[0], out_tensor.shrink()});
        }
        break;
      }
      case Layer_t::Add: {
        if (use_mixed_precision) {
          Tensors2<__half> in_tensors;
          for (const auto& bag : input_output_info.inputs) {
            in_tensors.push_back(Tensor2<__half>::stretch_from(bag));
          }
          Tensor2<__half> out_tensor;
          blobs_buff->reserve(in_tensors[0].get_dimensions(), &out_tensor);
          emplaceback_layer(
              new AddLayer<__half>(in_tensors, out_tensor, blobs_buff, gpu_resource));
          output_tensor_entries.push_back({input_output_info.output_names[0], out_tensor.shrink()});
        } else {
          Tensors2<float> in_tensors;
          for (const auto& bag : input_output_info.inputs) {
            in_tensors.push_back(Tensor2<float>::stretch_from(bag));
          }
          Tensor2<float> out_tensor;
          blobs_buff->reserve(in_tensors[0].get_dimensions(), &out_tensor);
          emplaceback_layer(
              new AddLayer<float>(in_tensors, out_tensor, blobs_buff, gpu_resource));
          output_tensor_entries.push_back({input_output_info.output_names[0], out_tensor.shrink()});
        }
        break;
      }
      case Layer_t::ReduceSum: {
        int axis = get_json(j, "axis").get<int>();

        if (use_mixed_precision) {
          Tensor2<__half> in_tensor = Tensor2<__half>::stretch_from(input_output_info.inputs[0]);
          Tensor2<__half> out_tensor;
          emplaceback_layer(
              new ReduceSumLayer<__half>(in_tensor, out_tensor, blobs_buff, axis, gpu_resource));
          output_tensor_entries.push_back({input_output_info.output_names[0], out_tensor.shrink()});
        } else {
          Tensor2<float> in_tensor = Tensor2<float>::stretch_from(input_output_info.inputs[0]);
          Tensor2<float> out_tensor;
          emplaceback_layer(
              new ReduceSumLayer<float>(in_tensor, out_tensor, blobs_buff, axis, gpu_resource));
          output_tensor_entries.push_back({input_output_info.output_names[0], out_tensor.shrink()});
        }
        break;
      }
      case Layer_t::DotProduct: {
        if (use_mixed_precision) {
          Tensors2<__half> in_tensors;
          for (const auto& bag : input_output_info.inputs) {
            in_tensors.push_back(Tensor2<__half>::stretch_from(bag));
          }
          Tensor2<__half> out_tensor;
          blobs_buff->reserve(in_tensors[0].get_dimensions(), &out_tensor);
          emplaceback_layer(
              new DotProductLayer<__half>(in_tensors, out_tensor, blobs_buff, gpu_resource));
          output_tensor_entries.push_back({input_output_info.output_names[0], out_tensor.shrink()});
        } else {
          Tensors2<float> in_tensors;
          for (const auto& bag : input_output_info.inputs) {
            in_tensors.push_back(Tensor2<float>::stretch_from(bag));
          }
          Tensor2<float> out_tensor;
          blobs_buff->reserve(in_tensors[0].get_dimensions(), &out_tensor);
          emplaceback_layer(
              new DotProductLayer<float>(in_tensors, out_tensor, blobs_buff, gpu_resource));
          output_tensor_entries.push_back({input_output_info.output_names[0], out_tensor.shrink()});
        }
        break;
      }
      case Layer_t::ElementwiseMultiply: {
        if (use_mixed_precision) {
          Tensors2<__half> in_tensors;
          for (const auto& bag : input_output_info.inputs) {
            in_tensors.push_back(Tensor2<__half>::stretch_from(bag));
          }
          Tensor2<__half> out_tensor;
          blobs_buff->reserve(in_tensors[0].get_dimensions(), &out_tensor);
          layers.emplace_back(new ElementwiseMultiplyLayer<__half>(in_tensors, out_tensor,
                                                                   blobs_buff, gpu_resource));
          output_tensor_entries.push_back({input_output_info.output_names[0], out_tensor.shrink()});
        } else {
          Tensors2<float> in_tensors;
          for (const auto& bag : input_output_info.inputs) {
            in_tensors.push_back(Tensor2<float>::stretch_from(bag));
          }
          Tensor2<float> out_tensor;
          blobs_buff->reserve(in_tensors[0].get_dimensions(), &out_tensor);
          layers.emplace_back(new ElementwiseMultiplyLayer<float>(in_tensors, out_tensor,
                                                                  blobs_buff, gpu_resource));
          output_tensor_entries.push_back({input_output_info.output_names[0], out_tensor.shrink()});
        }
        break;
      }
      default:
        assert(!"Error: no such layer && should never get here!");
    }  // end of switch
    if (!inference_flag &&
        (layer_type == Layer_t::CrossEntropyLoss || layer_type == Layer_t::BinaryCrossEntropyLoss ||
         layer_type == Layer_t::MultiCrossEntropyLoss)) {
      if (raw_metrics) {
        (*raw_metrics)[metrics::RawType::Loss] = loss_tensor.shrink();
        (*raw_metrics)[metrics::RawType::Pred] = input_output_info.inputs[0];
        (*raw_metrics)[metrics::RawType::Label] = input_output_info.inputs[1];
      }
    } else {
      for (auto& output_tensor_entry : output_tensor_entries) {
        tensor_entries.push_back(output_tensor_entry);
      }
    }

    skip_dgrad = false;
  }  // for layers
}

/*
 * Create single network
 *
 */
Network* Network::create_network(const nlohmann::json& j_array,
                                 const nlohmann::json& j_optimizer,
                                 std::vector<TensorEntry>& train_tensor_entries,
                                 std::vector<TensorEntry>& evaluate_tensor_entries,
                                 int num_networks_in_global,
                                 std::shared_ptr<ExchangeWgrad>& exchange_wgrad,
                                 const std::shared_ptr<CPUResource>& cpu_resource,
                                 const std::shared_ptr<GPUResource>& gpu_resource,
                                 bool use_mixed_precision,
                                 bool enable_tf32_compute,
                                 float scaler,
                                 bool use_algorithm_search,
                                 bool use_cuda_graph,
                                 bool inference_flag,
                                 bool grouped_all_reduce) {
  Network* network = new Network(cpu_resource, gpu_resource, use_mixed_precision, use_cuda_graph);

  auto& train_layers = network->train_layers_;
  auto* bottom_layers = &network->bottom_layers_;
  auto* top_layers = &network->top_layers_;
  auto& evaluate_layers = network->evaluate_layers_;
  auto& train_loss_tensor = network->train_loss_tensor_;
  auto& evaluate_loss_tensor = network->evaluate_loss_tensor_;
  auto& train_loss = network->train_loss_;
  auto& evaluate_loss = network->evaluate_loss_;
  auto& enable_cuda_graph = network->enable_cuda_graph_;
  auto& raw_metrics = network->raw_metrics_;

  std::shared_ptr<GeneralBuffer2<CudaAllocator>> blobs_buff =
      GeneralBuffer2<CudaAllocator>::create();

  std::shared_ptr<BufferBlock2<float>> train_weight_buff = blobs_buff->create_block<float>();
  std::shared_ptr<BufferBlock2<__half>> train_weight_buff_half = blobs_buff->create_block<__half>();
  std::shared_ptr<BufferBlock2<float>> wgrad_buff = nullptr;
  std::shared_ptr<BufferBlock2<__half>> wgrad_buff_half = nullptr;

  if (!inference_flag) {
    if (use_mixed_precision) {
      auto id = gpu_resource->get_local_id();
      wgrad_buff_half = (grouped_all_reduce) ? 
        std::dynamic_pointer_cast<GroupedExchangeWgrad<__half>>(exchange_wgrad)->get_network_wgrad_buffs()[id] :
        std::dynamic_pointer_cast<NetworkExchangeWgrad<__half>>(exchange_wgrad)->get_network_wgrad_buffs()[id];
      wgrad_buff = blobs_buff->create_block<float>(); // placeholder
    }
    else {
      auto id = gpu_resource->get_local_id();
      wgrad_buff = (grouped_all_reduce) ? 
        std::dynamic_pointer_cast<GroupedExchangeWgrad<float>>(exchange_wgrad)->get_network_wgrad_buffs()[id] :
        std::dynamic_pointer_cast<NetworkExchangeWgrad<float>>(exchange_wgrad)->get_network_wgrad_buffs()[id];
      wgrad_buff_half = blobs_buff->create_block<__half>(); // placeholder
    }
  }
  else {
    wgrad_buff = blobs_buff->create_block<float>();
    wgrad_buff_half = blobs_buff->create_block<__half>();
  }

  std::shared_ptr<BufferBlock2<float>> evaluate_weight_buff =
      blobs_buff->create_block<float>();
  std::shared_ptr<BufferBlock2<__half>> evaluate_weight_buff_half =
      blobs_buff->create_block<__half>();
  std::shared_ptr<BufferBlock2<float>> wgrad_buff_placeholder =
      blobs_buff->create_block<float>();
  std::shared_ptr<BufferBlock2<__half>> wgrad_buff_half_placeholder =
      blobs_buff->create_block<__half>();

  std::shared_ptr<BufferBlock2<float>> opt_buff = blobs_buff->create_block<float>();
  std::shared_ptr<BufferBlock2<__half>> opt_buff_half = blobs_buff->create_block<__half>();

  if (!inference_flag) {
    // create train layers
    create_layers(j_array,
                  train_tensor_entries,
                  blobs_buff,
                  train_weight_buff,
                  train_weight_buff_half,
                  wgrad_buff,
                  wgrad_buff_half,
                  train_loss_tensor,
                  gpu_resource,
                  use_mixed_precision,
                  enable_tf32_compute,
                  num_networks_in_global,
                  scaler,
                  enable_cuda_graph,
                  inference_flag,
                  train_layers,
                  train_loss,
                  nullptr,
                  top_layers,
                  bottom_layers);
  }

  // create evaluate layers
  create_layers(j_array,
                evaluate_tensor_entries,
                blobs_buff,
                evaluate_weight_buff,
                evaluate_weight_buff_half,
                wgrad_buff_placeholder,
                wgrad_buff_half_placeholder,
                evaluate_loss_tensor,
                gpu_resource,
                use_mixed_precision,
                enable_tf32_compute,
                num_networks_in_global,
                scaler,
                enable_cuda_graph,
                inference_flag,
                evaluate_layers,
                evaluate_loss,
                &raw_metrics);

  // create optimizer
  if (!inference_flag) {
    if (use_mixed_precision) {
      auto opt_param = get_optimizer_param(j_optimizer);

<<<<<<< HEAD
      network->optimizer_ = std::move(Optimizer::Create(opt_param,
                                                        train_weight_buff->as_tensor(),
                                                        wgrad_buff_half->as_tensor(),
                                                        scaler,
                                                        opt_buff_half,
                                                        gpu_resource));
    } else {
      auto opt_param = get_optimizer_param(j_optimizer);

      network->optimizer_ = std::move(Optimizer::Create(opt_param,
                                                        train_weight_buff->as_tensor(),
                                                        wgrad_buff->as_tensor(),
                                                        scaler,
                                                        opt_buff,
                                                        gpu_resource));
=======
      network->optimizer_ = std::move(Optimizer::Create(opt_param, train_weight_buff->as_tensor(),
                                                        wgrad_buff_half->as_tensor(), scaler,
                                                        opt_buff_half, gpu_resource));
    } else {
      auto opt_param = get_optimizer_param(j_optimizer);

      network->optimizer_ =
          std::move(Optimizer::Create(opt_param, train_weight_buff->as_tensor(),
                                      wgrad_buff->as_tensor(), scaler, opt_buff, gpu_resource));
>>>>>>> 37d7eab5
    }
  } else {
    try {
      TensorEntry pred_tensor_entry = evaluate_tensor_entries.back();
      if (use_mixed_precision) {
        network->pred_tensor_half_ = Tensor2<__half>::stretch_from(pred_tensor_entry.bag);
      } else {
        network->pred_tensor_ = Tensor2<float>::stretch_from(pred_tensor_entry.bag);
      }
    } catch (const std::runtime_error& rt_err) {
      std::cerr << rt_err.what() << std::endl;
      throw;
    }
  }

  network->train_weight_tensor_ = train_weight_buff->as_tensor();
  network->train_weight_tensor_half_ = train_weight_buff_half->as_tensor();
  network->wgrad_tensor_ = wgrad_buff->as_tensor();
  network->wgrad_tensor_half_ = wgrad_buff_half->as_tensor();
  network->evaluate_weight_tensor_ = evaluate_weight_buff->as_tensor();
  network->evaluate_weight_tensor_half_ = evaluate_weight_buff_half->as_tensor();
  network->opt_tensor_ = opt_buff->as_tensor();
  network->opt_tensor_half_ = opt_buff_half->as_tensor();

  CudaDeviceContext context(gpu_resource->get_device_id());
  blobs_buff->allocate();

  return network;
}

}  // namespace HugeCTR<|MERGE_RESOLUTION|>--- conflicted
+++ resolved
@@ -27,10 +27,7 @@
 #include <layers/fully_connected_layer.hpp>
 #include <layers/fully_connected_layer_half.hpp>
 #include <layers/fused_fully_connected_layer.hpp>
-<<<<<<< HEAD
 #include <layers/fused_relu_bias_fully_connected_layer.hpp>
-=======
->>>>>>> 37d7eab5
 #include <layers/fused_reshape_concat_general_layer.hpp>
 #include <layers/fused_reshape_concat_layer.hpp>
 #include <layers/interaction_layer.hpp>
@@ -183,7 +180,6 @@
       continue;
     }
 
-<<<<<<< HEAD
     // TODO: to make it generalized, we should not assume that the bottom name
     // includes "embedding". We need a better way to analyze such dependencies.
     auto bottom = get_json(j, "bottom");
@@ -194,8 +190,6 @@
       }
     }
     
-=======
->>>>>>> 37d7eab5
     std::vector<TensorEntry> output_tensor_entries;
     auto input_output_info = get_input_tensor_and_output_name(j, tensor_entries);
     switch (layer_type) {
@@ -382,13 +376,8 @@
           // get ELU params
           auto rate_it = j.find("rate");
           auto rate = (rate_it != j.end()) ? rate_it->get<float>() : 0.5f;
-<<<<<<< HEAD
           emplaceback_layer(new DropoutLayer<__half>(do_in_tensor, do_out_tensor, blobs_buff,
                                                             rate, gpu_resource));
-=======
-          layers.emplace_back(new DropoutLayer<__half>(do_in_tensor, do_out_tensor, blobs_buff,
-                                                       rate, gpu_resource));
->>>>>>> 37d7eab5
         } else {
           // establish out tensor
           Tensor2<float> do_in_tensor = Tensor2<float>::stretch_from(input_output_info.inputs[0]);
@@ -399,13 +388,8 @@
           // get ELU params
           auto rate_it = j.find("rate");
           auto rate = (rate_it != j.end()) ? rate_it->get<float>() : 0.5f;
-<<<<<<< HEAD
           emplaceback_layer(new DropoutLayer<float>(do_in_tensor, do_out_tensor, blobs_buff,
                                                            rate, gpu_resource));
-=======
-          layers.emplace_back(
-              new DropoutLayer<float>(do_in_tensor, do_out_tensor, blobs_buff, rate, gpu_resource));
->>>>>>> 37d7eab5
         }
 
         break;
@@ -677,30 +661,18 @@
           blobs_buff->reserve(mc_in_tensor.get_dimensions(), &out_tensor);
           output_tensor_entries.push_back({input_output_info.output_names[0], out_tensor.shrink()});
           // establish layer
-<<<<<<< HEAD
-          layers.emplace_back(new MultiCrossLayer<__half>(weight_buff, weight_buff_half, wgrad_buff_half, blobs_buff, mc_in_tensor,
-                                                  out_tensor, gpu_resource, num_layers,
-                                                  initializer_types));
-=======
-          layers.emplace_back(new MultiCrossLayer<__half>(
+          emplaceback_layer(new MultiCrossLayer<__half>(
               weight_buff, weight_buff_half, wgrad_buff_half, blobs_buff, mc_in_tensor, out_tensor,
               gpu_resource, num_layers, initializer_types));
->>>>>>> 37d7eab5
         } else {
           Tensor2<float> mc_in_tensor = Tensor2<float>::stretch_from(input_output_info.inputs[0]);
           Tensor2<float> out_tensor;
           blobs_buff->reserve(mc_in_tensor.get_dimensions(), &out_tensor);
           output_tensor_entries.push_back({input_output_info.output_names[0], out_tensor.shrink()});
           // establish layer
-<<<<<<< HEAD
-          layers.emplace_back(new MultiCrossLayer<float>(weight_buff, weight_buff, wgrad_buff, blobs_buff, mc_in_tensor,
-                                                  out_tensor, gpu_resource, num_layers,
-                                                  initializer_types));
-=======
-          layers.emplace_back(new MultiCrossLayer<float>(
+          emplaceback_layer(new MultiCrossLayer<float>(
               weight_buff, weight_buff, wgrad_buff, blobs_buff, mc_in_tensor, out_tensor,
               gpu_resource, num_layers, initializer_types));
->>>>>>> 37d7eab5
         }
         break;
       }
@@ -787,7 +759,7 @@
         int axis = get_json(j, "axis").get<int>();
         Tensor2<float> in_tensor = Tensor2<float>::stretch_from(input_output_info.inputs[0]);
         Tensor2<float> out_tensor;
-        layers.emplace_back(
+        emplaceback_layer(
             new ReduceMeanLayer<float>(in_tensor, out_tensor, blobs_buff, axis, gpu_resource));
         output_tensor_entries.push_back({input_output_info.output_names[0], out_tensor.shrink()});
         break;
@@ -799,7 +771,7 @@
         }
         Tensor2<float> out_tensor;
         blobs_buff->reserve(in_tensors[0].get_dimensions(), &out_tensor);
-        layers.emplace_back(new SubLayer<float>(in_tensors, out_tensor, blobs_buff, gpu_resource));
+        emplaceback_layer(new SubLayer<float>(in_tensors, out_tensor, blobs_buff, gpu_resource));
         output_tensor_entries.push_back({input_output_info.output_names[0], out_tensor.shrink()});
         break;
       }
@@ -812,7 +784,7 @@
         }
         Tensor2<float> in_tensor = Tensor2<float>::stretch_from(input_output_info.inputs[0]);
         Tensor2<float> out_tensor;
-        layers.emplace_back(
+        emplaceback_layer(
             new GatherLayer<float>(in_tensor, out_tensor, blobs_buff, indices, gpu_resource));
         output_tensor_entries.push_back({input_output_info.output_names[0], out_tensor.shrink()});
 
@@ -852,7 +824,7 @@
         Tensor2<float> gru_out_tensor;
         blobs_buff->reserve({in_tensor.get_dimensions()[0], output}, &gru_out_tensor);
         // establish layer
-        layers.emplace_back(new GRULayer<float>(weight_buff, wgrad_buff, in_tensor, gru_out_tensor,
+        emplaceback_layer(new GRULayer<float>(weight_buff, wgrad_buff, in_tensor, gru_out_tensor,
                                                 output, batchsize, SeqLength, embedding_vec_size,
                                                 gpu_resource, initializer_types));
         output_tensor_entries.push_back(
@@ -865,7 +837,7 @@
         Tensor2<float> out_tensor;
         blobs_buff->reserve(in_tensor.get_dimensions(), &out_tensor);
         output_tensor_entries.push_back({input_output_info.output_names[0], out_tensor.shrink()});
-        layers.emplace_back(
+        emplaceback_layer(
             new SoftmaxLayer<float>(in_tensor, out_tensor, blobs_buff, gpu_resource));
         break;
       }
@@ -878,7 +850,7 @@
         auto j_prelu_dice_param = get_json(j, "prelu_dice_param");
         auto alpha = get_value_from_json<float>(j_prelu_dice_param, "alpha");
         auto epsilon = get_value_from_json<float>(j_prelu_dice_param, "epsilon");
-        layers.emplace_back(new PRelu_Dice_Layer<float>(in_tensor, out_tensor, blobs_buff, alpha,
+        emplaceback_layer(new PRelu_Dice_Layer<float>(in_tensor, out_tensor, blobs_buff, alpha,
                                                         epsilon, gpu_resource));
         break;
       }
@@ -889,7 +861,7 @@
         auto j_scale_param = get_json(j, "scale_param");
         auto axis = get_value_from_json<float>(j_scale_param, "axis");
         auto factor = get_value_from_json<float>(j_scale_param, "factor");
-        layers.emplace_back(new ScaleLayer<float>(scale_in_tensor, scale_out_tensor, blobs_buff,
+        emplaceback_layer(new ScaleLayer<float>(scale_in_tensor, scale_out_tensor, blobs_buff,
                                                   axis, factor, gpu_resource));
         output_tensor_entries.push_back(
             {input_output_info.output_names[0], scale_out_tensor.shrink()});
@@ -901,7 +873,7 @@
           in_tensors.push_back(Tensor2<float>::stretch_from(bag));
         }
         Tensors2<float> out_tensors;
-        layers.emplace_back(
+        emplaceback_layer(
             new FusedReshapeConcatLayer<float>(in_tensors, out_tensors, blobs_buff, gpu_resource));
         for (size_t i = 0; i < out_tensors.size(); i++) {
           output_tensor_entries.push_back(
@@ -915,7 +887,7 @@
           in_tensors.push_back(Tensor2<float>::stretch_from(bag));
         }
         Tensor2<float> out_tensor;
-        layers.emplace_back(new FusedReshapeConcatGeneralLayer<float>(in_tensors, out_tensor,
+        emplaceback_layer(new FusedReshapeConcatGeneralLayer<float>(in_tensors, out_tensor,
                                                                       blobs_buff, gpu_resource));
         output_tensor_entries.push_back({input_output_info.output_names[0], out_tensor.shrink()});
         break;
@@ -968,11 +940,7 @@
               size_t batch_size = in_tensor.get_num_elements() / leading_dim / time_step;
               blobs_buff->reserve({batch_size, time_step, leading_dim}, &out_tensor);
             }
-<<<<<<< HEAD
             emplaceback_layer(
-=======
-            layers.emplace_back(
->>>>>>> 37d7eab5
                 new ReshapeLayer<__half>(in_tensor, out_tensor, blobs_buff, gpu_resource));
             output_tensor_entries.push_back(
                 {input_output_info.output_names[0], out_tensor.shrink()});
@@ -991,11 +959,7 @@
               size_t batch_size = in_tensor.get_num_elements() / leading_dim / time_step;
               blobs_buff->reserve({batch_size, time_step, leading_dim}, &out_tensor);
             }
-<<<<<<< HEAD
             emplaceback_layer(
-=======
-            layers.emplace_back(
->>>>>>> 37d7eab5
                 new ReshapeLayer<float>(in_tensor, out_tensor, blobs_buff, gpu_resource));
             output_tensor_entries.push_back(
                 {input_output_info.output_names[0], out_tensor.shrink()});
@@ -1079,22 +1043,14 @@
         if (use_mixed_precision) {
           Tensor2<__half> in_tensor = Tensor2<__half>::stretch_from(input_output_info.inputs[0]);
           Tensor2<__half> out_tensor;
-<<<<<<< HEAD
           emplaceback_layer(new WeightMultiplyLayer<__half>(
-=======
-          layers.emplace_back(new WeightMultiplyLayer<__half>(
->>>>>>> 37d7eab5
               weight_buff, weight_buff_half, wgrad_buff_half, blobs_buff, in_tensor, out_tensor,
               weight_dims, gpu_resource, initializer_types));
           output_tensor_entries.push_back({input_output_info.output_names[0], out_tensor.shrink()});
         } else {
           Tensor2<float> in_tensor = Tensor2<float>::stretch_from(input_output_info.inputs[0]);
           Tensor2<float> out_tensor;
-<<<<<<< HEAD
           emplaceback_layer(new WeightMultiplyLayer<float>(
-=======
-          layers.emplace_back(new WeightMultiplyLayer<float>(
->>>>>>> 37d7eab5
               weight_buff, weight_buff, wgrad_buff, blobs_buff, in_tensor, out_tensor, weight_dims,
               gpu_resource, initializer_types));
           output_tensor_entries.push_back({input_output_info.output_names[0], out_tensor.shrink()});
@@ -1195,7 +1151,7 @@
           }
           Tensor2<__half> out_tensor;
           blobs_buff->reserve(in_tensors[0].get_dimensions(), &out_tensor);
-          layers.emplace_back(new ElementwiseMultiplyLayer<__half>(in_tensors, out_tensor,
+          emplaceback_layer(new ElementwiseMultiplyLayer<__half>(in_tensors, out_tensor,
                                                                    blobs_buff, gpu_resource));
           output_tensor_entries.push_back({input_output_info.output_names[0], out_tensor.shrink()});
         } else {
@@ -1205,7 +1161,7 @@
           }
           Tensor2<float> out_tensor;
           blobs_buff->reserve(in_tensors[0].get_dimensions(), &out_tensor);
-          layers.emplace_back(new ElementwiseMultiplyLayer<float>(in_tensors, out_tensor,
+          emplaceback_layer(new ElementwiseMultiplyLayer<float>(in_tensors, out_tensor,
                                                                   blobs_buff, gpu_resource));
           output_tensor_entries.push_back({input_output_info.output_names[0], out_tensor.shrink()});
         }
@@ -1354,7 +1310,6 @@
     if (use_mixed_precision) {
       auto opt_param = get_optimizer_param(j_optimizer);
 
-<<<<<<< HEAD
       network->optimizer_ = std::move(Optimizer::Create(opt_param,
                                                         train_weight_buff->as_tensor(),
                                                         wgrad_buff_half->as_tensor(),
@@ -1370,17 +1325,6 @@
                                                         scaler,
                                                         opt_buff,
                                                         gpu_resource));
-=======
-      network->optimizer_ = std::move(Optimizer::Create(opt_param, train_weight_buff->as_tensor(),
-                                                        wgrad_buff_half->as_tensor(), scaler,
-                                                        opt_buff_half, gpu_resource));
-    } else {
-      auto opt_param = get_optimizer_param(j_optimizer);
-
-      network->optimizer_ =
-          std::move(Optimizer::Create(opt_param, train_weight_buff->as_tensor(),
-                                      wgrad_buff->as_tensor(), scaler, opt_buff, gpu_resource));
->>>>>>> 37d7eab5
     }
   } else {
     try {

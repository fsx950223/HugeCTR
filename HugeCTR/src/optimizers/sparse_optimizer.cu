/*
 * Copyright (c) 2021, NVIDIA CORPORATION.
 *
 * Licensed under the Apache License, Version 2.0 (the "License");
 * you may not use this file except in compliance with the License.
 * You may obtain a copy of the License at
 *
 *     http://www.apache.org/licenses/LICENSE-2.0
 *
 * Unless required by applicable law or agreed to in writing, software
 * distributed under the License is distributed on an "AS IS" BASIS,
 * WITHOUT WARRANTIES OR CONDITIONS OF ANY KIND, either express or implied.
 * See the License for the specific language governing permissions and
 * limitations under the License.
 */
#include "HugeCTR/include/embedding.hpp"
#include "HugeCTR/include/utils.cuh"
#include "cub/device/device_radix_sort.cuh"
#include "cub/device/device_scan.cuh"
#include "cub/device/device_run_length_encode.cuh"

namespace HugeCTR {

template <typename TypeHashKey, typename TypeEmbeddingComp>
EmbeddingOptimizer<TypeHashKey, TypeEmbeddingComp>::EmbeddingOptimizer(
    size_t max_vocabulary_size_per_gpu_,
    SparseEmbeddingHashParams &param,
    const std::shared_ptr<GeneralBuffer2<CudaAllocator>> &buf)
    : param(param) {
  // new optimizer params used by update_params
  switch (param.opt_params.optimizer) {
    case Optimizer_t::Adam:  // adam
    {
      {
        buf->reserve({max_vocabulary_size_per_gpu_, param.embedding_vec_size}, &opt_tensors_.opt_m_tensors_);
        buf->reserve({max_vocabulary_size_per_gpu_, param.embedding_vec_size}, &opt_tensors_.opt_v_tensors_);
      }
      if (param.opt_params.update_type == Update_t::LazyGlobal) {
        buf->reserve({max_vocabulary_size_per_gpu_, param.embedding_vec_size}, &opt_tensors_.opt_prev_time_tensors_);
      }
      break;
    }
    case Optimizer_t::AdaGrad:  // nesterov
    {
      buf->reserve({max_vocabulary_size_per_gpu_, param.embedding_vec_size}, &opt_tensors_.opt_accm_tensors_);
      break;
    }
    case Optimizer_t::MomentumSGD:  // momentum_sgd
    {
      buf->reserve({max_vocabulary_size_per_gpu_, param.embedding_vec_size}, &opt_tensors_.opt_momentum_tensors_);
      break;
    }

    case Optimizer_t::Nesterov:  // nesterov
    {
      buf->reserve({max_vocabulary_size_per_gpu_, param.embedding_vec_size}, &opt_tensors_.opt_accm_tensors_);
      break;
    }

    case Optimizer_t::SGD:
      break;

    default:
      throw std::runtime_error(
          std::string("[HCDEBUG][ERROR] Runtime error: Invalid optimizer type\n"));
  }

  {
    buf->reserve({1, param.get_batch_size(true) * param.max_feature_num}, &sample_id_tensors_);
  }
  {
    buf->reserve({1, param.get_batch_size(true) * param.max_feature_num}, &sample_id_sort_tensors_);
  }
  {
    buf->reserve({1, param.get_batch_size(true) * param.max_feature_num}, &hash_value_index_sort_tensors_);
  }
  {
    buf->reserve({1, param.get_batch_size(true) * param.max_feature_num + 1}, &hash_value_index_count_offset_tensors_);
  }
  {
    buf->reserve({1, param.get_batch_size(true) * param.max_feature_num}, &new_hash_value_flag_tensors_);
  }
  {
    buf->reserve({1, param.get_batch_size(true) * param.max_feature_num}, &hash_value_flag_sumed_tensors_);
  }
  {
    buf->reserve({1, 1}, &hash_value_index_count_counter_tensors_);
  }
  {
    // cal the temp storage bytes for CUB radix sort
    size_t size = 0;
    cub::DeviceRadixSort::SortPairs((void *)nullptr, size, (size_t *)nullptr, (size_t *)nullptr,
                                    (TypeHashKey *)nullptr, (TypeHashKey *)nullptr,
                                    param.get_batch_size(true) * param.max_feature_num);

    // new temp storage tensors for CUB radix sort
    buf->reserve({size}, &temp_storage_sort_tensors_);
  }

  {
    size_t size = 0;
    cub::DeviceScan::InclusiveSum((void *)nullptr, size, (uint32_t *)nullptr,
                                  (uint32_t *)nullptr,
                                  param.get_batch_size(true) * param.max_feature_num);

    buf->reserve({size}, &temp_storage_scan_tensors_);
  }
}

template <typename TypeHashKey, typename TypeEmbeddingComp>
void EmbeddingOptimizer<TypeHashKey, TypeEmbeddingComp>::initialize(const GPUResource &local_gpu) {
  switch (param.opt_params.optimizer) {
    case Optimizer_t::Adam:  // adam
      CK_CUDA_THROW_(cudaMemsetAsync(opt_tensors_.opt_m_tensors_.get_ptr(), 0,
                                     opt_tensors_.opt_m_tensors_.get_size_in_bytes(),
                                     local_gpu.get_stream()));
      CK_CUDA_THROW_(cudaMemsetAsync(opt_tensors_.opt_v_tensors_.get_ptr(), 0,
                                     opt_tensors_.opt_v_tensors_.get_size_in_bytes(),
                                     local_gpu.get_stream()));
<<<<<<< HEAD
=======
      param.opt_params.hyperparams.adam.times = 0;
>>>>>>> 37d7eab5
      if (param.opt_params.update_type == Update_t::LazyGlobal) {
        dim3 grid(local_gpu.get_sm_count() * 4, 1, 1);
        dim3 block(512, 1, 1);
        initialize_array<<<grid, block, 0, local_gpu.get_stream()>>>(
            opt_tensors_.opt_prev_time_tensors_.get_ptr(),
            opt_tensors_.opt_prev_time_tensors_.get_num_elements(), uint64_t(1));
      }
      break;
    case Optimizer_t::AdaGrad:
      CK_CUDA_THROW_(cudaMemsetAsync(opt_tensors_.opt_accm_tensors_.get_ptr(), param.opt_params.hyperparams.adagrad.initial_accu_value,
                                     opt_tensors_.opt_accm_tensors_.get_size_in_bytes(),
                                     local_gpu.get_stream()));
      break;
    case Optimizer_t::MomentumSGD:  // momentum_sgd
      CK_CUDA_THROW_(cudaMemsetAsync(opt_tensors_.opt_momentum_tensors_.get_ptr(), 0,
                                     opt_tensors_.opt_momentum_tensors_.get_size_in_bytes(),
                                     local_gpu.get_stream()));
      break;

    case Optimizer_t::Nesterov:  // nesterov
      CK_CUDA_THROW_(cudaMemsetAsync(opt_tensors_.opt_accm_tensors_.get_ptr(), 0,
                                     opt_tensors_.opt_accm_tensors_.get_size_in_bytes(),
                                     local_gpu.get_stream()));
      break;

    case Optimizer_t::SGD:
      break;

    default:
      throw std::runtime_error(
          std::string("[HCDEBUG][ERROR] Runtime error: Invalid optimizer type\n"));
  }
}

namespace {

__global__ void value_count_kernel_2(int nnz, const uint32_t *new_hash_value_flag,
                                     const uint32_t *hash_value_flag_sumed,
                                     uint32_t *hash_value_index_index, uint32_t *counter)

{
  for (int gid = blockIdx.x * blockDim.x + threadIdx.x; gid < nnz; gid += blockDim.x * gridDim.x) {
    uint32_t flag = new_hash_value_flag[gid];
    if (flag == 1) {
      hash_value_index_index[hash_value_flag_sumed[gid] - 1] = gid;
    }
  }
  if (blockIdx.x * blockDim.x + threadIdx.x == 0) {
    *counter = hash_value_flag_sumed[nnz - 1];
    hash_value_index_index[*counter] = nnz;
  }
}

// expand sample id by row_offset
template <typename TypeKey>
__global__ void sample_id_expand_kernel(int batch_size, int slot_num, const TypeKey *row_offset,
                                        TypeKey *sample_id) {
  int gid = blockIdx.x * blockDim.x + threadIdx.x;

  if (gid < (batch_size * slot_num)) {
    TypeKey offset = row_offset[gid];
    int value_num = row_offset[gid + 1] - offset;
    for (int i = 0; i < value_num; i++) {
      sample_id[offset + i] = gid;
    }
  }
}

__global__ void value_count_kernel_1(int nnz, const size_t *hash_value_index_sort,
                                     uint32_t *new_hash_value_flag) {
  for (int gid = blockIdx.x * blockDim.x + threadIdx.x; gid < nnz; gid += blockDim.x * gridDim.x) {
    size_t cur_value = hash_value_index_sort[gid];
    if (gid > 0) {
      size_t former_value = hash_value_index_sort[gid - 1];
      // decide if this is the start of a group(the elements in this group have the same
      // hash_value_index_sort)
      if (cur_value != former_value) {
        new_hash_value_flag[gid] = 1;
      } else {
        new_hash_value_flag[gid] = 0;
      }
    } else {  // gid == 0
      new_hash_value_flag[gid] = 1;
    }
  }
}

// Helper function to accumulate the weight gradients for a thread's embedding vector
template <typename TypeKey, typename TypeEmbeddingComp>
__device__ __forceinline__ float accumulate_gradients(int embedding_vec_size,
                                                      const TypeKey *sample_id,
                                                      const uint32_t *hash_value_index_count_offset,
                                                      const TypeEmbeddingComp *wgrad, float scaler,
                                                      uint32_t offset, int bid, int tid) {
  uint32_t sample_num = hash_value_index_count_offset[bid + 1] - hash_value_index_count_offset[bid];

  float gi = 0.0f;
  for (int i = 0; i < sample_num; i++) {
    int sample_index = sample_id[offset + i];
    gi += TypeConvertFunc<float, TypeEmbeddingComp>::convert(
        wgrad[sample_index * embedding_vec_size + tid]);
  }
  return gi / scaler;
}

// First step of the global update with the Adam optimizer: compute gradient and add the
// corresponding terms to the moving-average accumulators
template <typename TypeKey, typename TypeEmbeddingComp>
__global__ void opt_adam_kernel_global(uint32_t hash_value_index_count_num, int embedding_vec_size,
                                       const AdamOptHyperParams adam,
                                       TypeEmbeddingComp *m_ptr,
                                       TypeEmbeddingComp *v_ptr,
                                       const TypeKey *sample_id,
                                       const size_t *hash_value_index_sort,
                                       const uint32_t *hash_value_index_count_offset,
                                       const TypeEmbeddingComp *wgrad, float scaler) {
  int bid = blockIdx.x;
  int tid = threadIdx.x;

  if (tid < embedding_vec_size && bid < hash_value_index_count_num) {
    uint32_t offset = hash_value_index_count_offset[bid];
    float gi = accumulate_gradients(embedding_vec_size, sample_id, hash_value_index_count_offset,
                                    wgrad, scaler, offset, bid, tid);

    size_t row_index = hash_value_index_sort[offset];
    size_t feature_index = row_index * embedding_vec_size + tid;
    float mi = TypeConvertFunc<float, TypeEmbeddingComp>::convert(m_ptr[feature_index]) +
               (1.0f - adam.beta1) * gi / adam.beta1;
    float vi = TypeConvertFunc<float, TypeEmbeddingComp>::convert(v_ptr[feature_index]) +
               (1.0f - adam.beta2) * gi * gi / adam.beta2;

    m_ptr[feature_index] = TypeConvertFunc<TypeEmbeddingComp, float>::convert(mi);
    v_ptr[feature_index] = TypeConvertFunc<TypeEmbeddingComp, float>::convert(vi);
  }
}

// Second step of the global update with the Adam optimizer: update the moving-average accumulators
// and the weights for all the features
template <typename TypeEmbeddingComp>
__global__ void adam_update_kernel_global(int embedding_vec_size,
                                          size_t table_size,  // vocabulary size / factor
                                          const AdamOptHyperParams adam,
                                          TypeEmbeddingComp *m_ptr,
                                          TypeEmbeddingComp *v_ptr,
                                          float alpha_t, float *hash_table_value) {
  const int TILE_SIZE = blockDim.x * gridDim.x;
  for (size_t feature_index = blockIdx.x * blockDim.x + threadIdx.x;
       feature_index < table_size * embedding_vec_size; feature_index += TILE_SIZE) {
    float mi =
        adam.beta1 * TypeConvertFunc<float, TypeEmbeddingComp>::convert(m_ptr[feature_index]);
    float vi =
        adam.beta2 * TypeConvertFunc<float, TypeEmbeddingComp>::convert(v_ptr[feature_index]);

    m_ptr[feature_index] = TypeConvertFunc<TypeEmbeddingComp, float>::convert(mi);
    v_ptr[feature_index] = TypeConvertFunc<TypeEmbeddingComp, float>::convert(vi);

    float weight_diff = -alpha_t * mi / (sqrtf(vi) + adam.epsilon);
    hash_table_value[feature_index] += weight_diff;
  }
}

// First step of the global update with Momentum SGD: compute gradient and add the corresponding
// term to the momentum
template <typename TypeKey, typename TypeEmbeddingComp>
__global__ void opt_momentum_sgd_kernel_global(
    uint32_t hash_value_index_count_num, int embedding_vec_size, float lr,
    const MomentumSGDOptHyperParams momentum, TypeEmbeddingComp *momentum_ptr, const TypeKey *sample_id,
    const size_t *hash_value_index_sort, const uint32_t *hash_value_index_count_offset,
    const TypeEmbeddingComp *wgrad, float scaler) {
  int bid = blockIdx.x;
  int tid = threadIdx.x;

  if (tid < embedding_vec_size && bid < hash_value_index_count_num) {
    uint32_t offset = hash_value_index_count_offset[bid];
    float gi = accumulate_gradients(embedding_vec_size, sample_id, hash_value_index_count_offset,
                                    wgrad, scaler, offset, bid, tid);

    size_t row_index = hash_value_index_sort[offset];
    size_t feature_index = row_index * embedding_vec_size + tid;
    float mo =
        TypeConvertFunc<float, TypeEmbeddingComp>::convert(momentum_ptr[feature_index]) -
        lr * gi / momentum.factor;
    momentum_ptr[feature_index] = TypeConvertFunc<TypeEmbeddingComp, float>::convert(mo);
  }
}

// Second step of the global update with Momentum SGD: update the momentum and the weights for all
// the features
template <typename TypeEmbeddingComp>
__global__ void momentum_sgd_update_kernel_global(
    int embedding_vec_size,
    size_t table_size,  // vocabulary size / factor
    const MomentumSGDOptHyperParams momentum, TypeEmbeddingComp *momentum_ptr, float *hash_table_value) {
  const int TILE_SIZE = blockDim.x * gridDim.x;
  for (size_t feature_index = blockIdx.x * blockDim.x + threadIdx.x;
       feature_index < table_size * embedding_vec_size; feature_index += TILE_SIZE) {
    float mo =
        TypeConvertFunc<float, TypeEmbeddingComp>::convert(momentum_ptr[feature_index]);
    mo *= momentum.factor;
    hash_table_value[feature_index] += mo;
    momentum_ptr[feature_index] = TypeConvertFunc<TypeEmbeddingComp, float>::convert(mo);
  }
}

// First step of the global update with Nesterov: update momentum and weights for all the features
template <typename TypeEmbeddingComp>
__global__ void nesterov_global_update_kernel_global(
    int embedding_vec_size,
    size_t table_size,  // vocabulary size / factor
    const NesterovOptHyperParams nesterov, TypeEmbeddingComp *accm_ptr, float *hash_table_value) {
  const int TILE_SIZE = blockDim.x * gridDim.x;
  for (size_t feature_index = blockIdx.x * blockDim.x + threadIdx.x;
       feature_index < table_size * embedding_vec_size; feature_index += TILE_SIZE) {
    float accm =
        TypeConvertFunc<float, TypeEmbeddingComp>::convert(accm_ptr[feature_index]);
    accm *= nesterov.mu;
    accm_ptr[feature_index] = TypeConvertFunc<TypeEmbeddingComp, float>::convert(accm);
    hash_table_value[feature_index] += accm * nesterov.mu;
  }
}

// Second step of the global update with Nesterov: compute gradient, add the corresponding term
// to the momentum and update the weights
template <typename TypeKey, typename TypeEmbeddingComp>
__global__ void nesterov_local_update_kernel_global(
    uint32_t hash_value_index_count_num, int embedding_vec_size, float lr,
    const NesterovOptHyperParams nesterov, TypeEmbeddingComp *accm_ptr, const TypeKey *sample_id,
    const size_t *hash_value_index_sort, const uint32_t *hash_value_index_count_offset,
    const TypeEmbeddingComp *wgrad, float *hash_table_value, float scaler) {
  int bid = blockIdx.x;
  int tid = threadIdx.x;

  if (tid < embedding_vec_size && bid < hash_value_index_count_num) {
    uint32_t offset = hash_value_index_count_offset[bid];
    float gi = accumulate_gradients(embedding_vec_size, sample_id, hash_value_index_count_offset,
                                    wgrad, scaler, offset, bid, tid);

    size_t row_index = hash_value_index_sort[offset];
    size_t feature_index = row_index * embedding_vec_size + tid;
    float accm =
        TypeConvertFunc<float, TypeEmbeddingComp>::convert(accm_ptr[feature_index]);
    accm -= lr * gi;
    accm_ptr[feature_index] = TypeConvertFunc<TypeEmbeddingComp, float>::convert(accm);
    hash_table_value[feature_index] -= (1 + nesterov.mu) * (lr * gi);
  }
}

// Local update for the Adam optimizer: compute the gradients and update the accumulators and the
// weights
template <typename TypeKey, typename TypeEmbeddingComp>
__global__ void opt_adam_kernel(uint32_t hash_value_index_count_num, int embedding_vec_size,
                                const AdamOptHyperParams adam, 
                                TypeEmbeddingComp *m_ptr,
                                TypeEmbeddingComp *v_ptr, float alpha_t,
                                const TypeKey *sample_id, const size_t *hash_value_index_sort,
                                const uint32_t *hash_value_index_count_offset,
                                const TypeEmbeddingComp *wgrad, float *hash_table_value,
                                float scaler) {
  int bid = blockIdx.x;
  int tid = threadIdx.x;

  if (tid < embedding_vec_size && bid < hash_value_index_count_num) {
    uint32_t offset = hash_value_index_count_offset[bid];
    float gi = accumulate_gradients(embedding_vec_size, sample_id, hash_value_index_count_offset,
                                    wgrad, scaler, offset, bid, tid);

    size_t row_index = hash_value_index_sort[offset];
    size_t feature_index = row_index * embedding_vec_size + tid;
    float mi =
        adam.beta1 * TypeConvertFunc<float, TypeEmbeddingComp>::convert(m_ptr[feature_index]) +
        (1.0f - adam.beta1) * gi;
    float vi =
        adam.beta2 * TypeConvertFunc<float, TypeEmbeddingComp>::convert(v_ptr[feature_index]) +
        (1.0f - adam.beta2) * gi * gi;
    m_ptr[feature_index] = TypeConvertFunc<TypeEmbeddingComp, float>::convert(mi);
    v_ptr[feature_index] = TypeConvertFunc<TypeEmbeddingComp, float>::convert(vi);
    float weight_diff = -alpha_t * mi / (sqrtf(vi) + adam.epsilon);

    hash_table_value[feature_index] += weight_diff;
  }
}

// Local update for the Adagrad optimizer: compute the gradients and update the accumulators and the
// weights
template <typename TypeKey, typename TypeEmbeddingComp>
__global__ void opt_adagrad_kernel(uint32_t hash_value_index_count_num, int embedding_vec_size,
                                float lr, const AdaGradParams adagrad, TypeEmbeddingComp *accum_ptr,
                                const TypeKey *sample_id,
                                const size_t *hash_value_index_sort,
                                const uint32_t *hash_value_index_count_offset,
                                const TypeEmbeddingComp *wgrad, float *hash_table_value,
                                float scaler) {
  int bid = blockIdx.x;
  int tid = threadIdx.x;

  if (tid < embedding_vec_size && bid < hash_value_index_count_num) {
    uint32_t offset = hash_value_index_count_offset[bid];

    float gi = accumulate_gradients(embedding_vec_size, sample_id, hash_value_index_count_offset,
                                    wgrad, scaler, offset, bid, tid);

    size_t row_index = hash_value_index_sort[offset];
    size_t feature_index = row_index * embedding_vec_size + tid;
    float accum = TypeConvertFunc<float, TypeEmbeddingComp>::convert(accum_ptr[feature_index]) + gi * gi;

    accum_ptr[feature_index] = TypeConvertFunc<TypeEmbeddingComp, float>::convert(accum);
    float weight_diff = -lr * gi / (sqrtf(accum) + adagrad.epsilon);

    hash_table_value[feature_index] += weight_diff;
  }
}


// Local update for Momentum SGD: compute the gradients and update the momentum and the weights
template <typename TypeKey, typename TypeEmbeddingComp>
__global__ void opt_momentum_sgd_kernel(
    uint32_t hash_value_index_count_num, int embedding_vec_size, float lr,
    const MomentumSGDOptHyperParams momentum, TypeEmbeddingComp *momentum_ptr, const TypeKey *sample_id,
    const size_t *hash_value_index_sort, const uint32_t *hash_value_index_count_offset,
    const TypeEmbeddingComp *wgrad, float *hash_table_value, float scaler) {
  int bid = blockIdx.x;
  int tid = threadIdx.x;

  if (tid < embedding_vec_size && bid < hash_value_index_count_num) {
    uint32_t offset = hash_value_index_count_offset[bid];
    float gi = accumulate_gradients(embedding_vec_size, sample_id, hash_value_index_count_offset,
                                    wgrad, scaler, offset, bid, tid);

    size_t row_index = hash_value_index_sort[offset];
    size_t feature_index = row_index * embedding_vec_size + tid;
    float mo = momentum.factor * TypeConvertFunc<float, TypeEmbeddingComp>::convert(
                                     momentum_ptr[feature_index]) -
               lr * gi;
    momentum_ptr[feature_index] = TypeConvertFunc<TypeEmbeddingComp, float>::convert(mo);

    hash_table_value[feature_index] += mo;
  }
}

// Local update for Nesterov: compute the gradients and update the accumulators and the weights
template <typename TypeKey, typename TypeEmbeddingComp>
__global__ void opt_nesterov_kernel(uint32_t hash_value_index_count_num, int embedding_vec_size,
                                    float lr,
                                    const NesterovOptHyperParams nesterov,
                                    TypeEmbeddingComp *accm_ptr,
                                    const TypeKey *sample_id, const size_t *hash_value_index_sort,
                                    const uint32_t *hash_value_index_count_offset,
                                    const TypeEmbeddingComp *wgrad, float *hash_table_value,
                                    float scaler) {
  int bid = blockIdx.x;
  int tid = threadIdx.x;

  if (tid < embedding_vec_size && bid < hash_value_index_count_num) {
    uint32_t offset = hash_value_index_count_offset[bid];
    float gi = accumulate_gradients(embedding_vec_size, sample_id, hash_value_index_count_offset,
                                    wgrad, scaler, offset, bid, tid);

    size_t row_index = hash_value_index_sort[offset];
    size_t feature_index = row_index * embedding_vec_size + tid;
    float accm_old =
        TypeConvertFunc<float, TypeEmbeddingComp>::convert(accm_ptr[feature_index]);
    float accm_new = nesterov.mu * accm_old - lr * gi;
    accm_ptr[feature_index] = TypeConvertFunc<TypeEmbeddingComp, float>::convert(accm_new);
    float weight_diff = -nesterov.mu * accm_old + (1.0f + nesterov.mu) * accm_new;

    hash_table_value[feature_index] += weight_diff;
  }
}

// Local update for SGD: compute the gradients and update the weights
template <typename TypeKey, typename TypeEmbeddingComp>
__global__ void opt_sgd_kernel(uint32_t hash_value_index_count_num, int embedding_vec_size,
                               float lr, const TypeKey *sample_id,
                               const size_t *hash_value_index_sort,
                               const uint32_t *hash_value_index_count_offset,
                               const TypeEmbeddingComp *wgrad, float *hash_table_value,
                               float scaler) {
  int bid = blockIdx.x;
  int tid = threadIdx.x;

  if (tid < embedding_vec_size && bid < hash_value_index_count_num) {
    uint32_t offset = hash_value_index_count_offset[bid];
    float gi = accumulate_gradients(embedding_vec_size, sample_id, hash_value_index_count_offset,
                                    wgrad, scaler, offset, bid, tid);

    size_t row_index = hash_value_index_sort[offset];
    float weight_diff = -lr * gi;

    size_t feature_index = row_index * embedding_vec_size + tid;
    hash_table_value[feature_index] += weight_diff;
  }
}

// Lazy global update for the Adam optimizer: compute the gradients and update the weights and the
// accumulators (local approximation of the global update)
template <typename TypeKey, typename TypeEmbeddingComp>
__global__ void opt_adam_kernel_lazy(uint32_t hash_value_index_count_num, int embedding_vec_size,
                                     const AdamOptHyperParams adam,
                                     uint64_t *prev_time_ptr,
                                     TypeEmbeddingComp *m_ptr,
                                     TypeEmbeddingComp *v_ptr,
                                     float alpha_t_common, uint64_t times, const TypeKey *sample_id,
                                     const size_t *hash_value_index_sort,
                                     const uint32_t *hash_value_index_count_offset,
                                     const TypeEmbeddingComp *wgrad, float *hash_table_value,
                                     float scaler) {
  int bid = blockIdx.x;
  int tid = threadIdx.x;

  if (tid < embedding_vec_size && bid < hash_value_index_count_num) {
    uint32_t offset = hash_value_index_count_offset[bid];
    float gi = accumulate_gradients(embedding_vec_size, sample_id, hash_value_index_count_offset,
                                    wgrad, scaler, offset, bid, tid);

    size_t row_index = hash_value_index_sort[offset];
    size_t feature_index = row_index * embedding_vec_size + tid;

    // First update the weights
    uint64_t prev_time = prev_time_ptr[feature_index];
    prev_time_ptr[feature_index] = times;
    uint64_t skipped = times - prev_time;
    float beta1_pow_skipped = powf(adam.beta1, skipped);
    float alpha_t = alpha_t_common * sqrtf(1.0f - powf(adam.beta2, prev_time)) /
                    (1.0f - powf(adam.beta1, prev_time)) * (1.0f - beta1_pow_skipped);
    float mi = TypeConvertFunc<float, TypeEmbeddingComp>::convert(m_ptr[feature_index]);
    float vi = TypeConvertFunc<float, TypeEmbeddingComp>::convert(v_ptr[feature_index]);
    float weight_diff = -alpha_t * mi / (sqrtf(vi) + adam.epsilon);
    hash_table_value[feature_index] += weight_diff;

    // Then update the moving-average accumulators
    mi = beta1_pow_skipped * mi + (1.0f - adam.beta1) * gi;
    vi = powf(adam.beta2, skipped) * vi + (1.0f - adam.beta2) * gi * gi;
    m_ptr[feature_index] = TypeConvertFunc<TypeEmbeddingComp, float>::convert(mi);
    v_ptr[feature_index] = TypeConvertFunc<TypeEmbeddingComp, float>::convert(vi);
  }
}

template <typename TypeKey, typename TypeEmbeddingComp>
__global__ void opt_sgd_atomic_kernel(int nnz, int embedding_vec_size, float lr_scale,
                                      const size_t *hash_value_index, const TypeKey *sample_ids,
                                      const TypeEmbeddingComp *wgrad, float *hash_table_value) {
  int bid = blockIdx.x;
  int tid = threadIdx.x;

  if (tid < embedding_vec_size && bid < nnz) {
    for (int key_id = bid; key_id < nnz; key_id += gridDim.x) {
      int sample_id = sample_ids[key_id];
      float deltaw = -lr_scale * TypeConvertFunc<float, TypeEmbeddingComp>::convert(
                                     wgrad[sample_id * embedding_vec_size + tid]);

      // atomic update
      size_t value_index = hash_value_index[key_id];
      size_t feature_index = value_index * embedding_vec_size + tid;
      atomicAdd(&hash_table_value[feature_index], deltaw);
    }
  }
}

// only support LocalizedSlotSparseEmbeddingOneHot
template <typename TypeEmbeddingComp>
__global__ void opt_sgd_atomic_kernel(int nnz, int embedding_vec_size, float lr_scale,
                                      const size_t *hash_value_index,
                                      const TypeEmbeddingComp *wgrad, float *hash_table_value) {
  int bid = blockIdx.x;
  int tid = threadIdx.x;

  if (tid < embedding_vec_size && bid < nnz) {
    for (int key_id = bid; key_id < nnz; key_id += gridDim.x) {
      // for one-hot, the max_feature_per_slot is 1, so sample_id is equal to key_id
      float deltaw = -lr_scale * TypeConvertFunc<float, TypeEmbeddingComp>::convert(
                                     wgrad[key_id * embedding_vec_size + tid]);

      // atomic update
      size_t value_index = hash_value_index[key_id];
      size_t feature_index = value_index * embedding_vec_size + tid;
      atomicAdd(&hash_table_value[feature_index], deltaw);
    }
  }
}

}  // namespace

template <typename TypeHashKey, typename TypeEmbeddingComp>
void EmbeddingOptimizer<TypeHashKey, TypeEmbeddingComp>::update(
    size_t batch_size, size_t slot_num, size_t embedding_vec_size,
    size_t max_vocabulary_size_per_gpu,  size_t nnz,
    const Tensor2<TypeHashKey> &row_offset, Tensor2<size_t> &hash_value_index,
    const Tensor2<TypeEmbeddingComp> &wgrad,
    Tensor2<float> &hash_table_value, size_t sm_count, cudaStream_t stream) {
  OptimizerTensor<TypeEmbeddingComp> &opt_tensor = opt_tensors_;
  OptParams &opt_params = param.opt_params;
  Tensor2<TypeHashKey> &sample_id = sample_id_tensors_;
  Tensor2<TypeHashKey> &sample_id_sort = sample_id_sort_tensors_;
  Tensor2<size_t> &hash_value_index_sort = hash_value_index_sort_tensors_;
  Tensor2<uint32_t> &hash_value_index_count_offset = hash_value_index_count_offset_tensors_;
  Tensor2<uint32_t> &new_hash_value_flag = new_hash_value_flag_tensors_;
  Tensor2<uint32_t> &hash_value_flag_sumed = hash_value_flag_sumed_tensors_;
  Tensor2<uint32_t> &hash_value_index_count_counter = hash_value_index_count_counter_tensors_;
  Tensor2<void> &temp_storage_sort = temp_storage_sort_tensors_;
  Tensor2<void> &temp_storage_scan = temp_storage_scan_tensors_;

  if (slot_num == 0) {
    return;
  }

  size_t block_size, grid_size;

  try {
    // step1: expand sample IDs
    block_size = 64;
    grid_size = (batch_size * slot_num - 1) / block_size + 1;
    sample_id_expand_kernel<<<grid_size, block_size, 0, stream>>>(
        batch_size, slot_num, row_offset.get_ptr(), sample_id.get_ptr());

    if (opt_params.optimizer == Optimizer_t::SGD &&
        opt_params.hyperparams.sgd.atomic_update) {  // for SGD, do atomic update
      const size_t block_size = embedding_vec_size;
      const size_t grid_size = min(max(1ul, nnz), sm_count * 32);

      float lr_scale = opt_params.lr / opt_params.scaler;
      opt_sgd_atomic_kernel<<<grid_size, block_size, 0, stream>>>(
          nnz, embedding_vec_size, lr_scale, hash_value_index.get_ptr(), sample_id.get_ptr(),
          wgrad.get_ptr(), hash_table_value.get_ptr());
    } else {
      // step3: sort by hash_value_index
      int end_bit = static_cast<int>(log2(static_cast<float>(max_vocabulary_size_per_gpu))) + 1;
      size_t temp_storage_sort_size = temp_storage_sort.get_size_in_bytes();
      CK_CUDA_THROW_(cub::DeviceRadixSort::SortPairs(
          temp_storage_sort.get_ptr(), temp_storage_sort_size, hash_value_index.get_ptr(),
          hash_value_index_sort.get_ptr(), sample_id.get_ptr(), sample_id_sort.get_ptr(), nnz, 0,
          end_bit, stream, false));

      // step4: count the number for each unduplicated hash_value_index
      CK_CUDA_THROW_(
          cudaMemsetAsync(hash_value_index_count_counter.get_ptr(), 0, sizeof(uint32_t), stream));

      constexpr size_t max_grid_size = 384;
      block_size = 256;
      grid_size = min(max_grid_size, (nnz - 1) / block_size + 1);

      value_count_kernel_1<<<grid_size, block_size, 0, stream>>>(
          nnz, hash_value_index_sort.get_ptr(), new_hash_value_flag.get_ptr());

      // prefix_sum
      size_t temp_storage_scan_size = temp_storage_scan.get_size_in_bytes();
      CK_CUDA_THROW_(cub::DeviceScan::InclusiveSum(
          temp_storage_scan.get_ptr(), temp_storage_scan_size, new_hash_value_flag.get_ptr(),
          hash_value_flag_sumed.get_ptr(), nnz, stream));

      value_count_kernel_2<<<grid_size, block_size, 0, stream>>>(
          nnz, new_hash_value_flag.get_ptr(), hash_value_flag_sumed.get_ptr(),
          hash_value_index_count_offset.get_ptr(), hash_value_index_count_counter.get_ptr());

      uint32_t hash_hash_value_index_count_num = 0;
      // this async memcpy will not perform as a async operation because the host memory is not
      // a pinned memroy
      CK_CUDA_THROW_(cudaMemcpyAsync(&hash_hash_value_index_count_num,
                                     hash_value_index_count_counter.get_ptr(), sizeof(uint32_t),
                                     cudaMemcpyDeviceToHost, stream));

      // step5: use optimizer method to compute deltaw and update the parameters
      block_size = embedding_vec_size;
      grid_size = max(1, hash_hash_value_index_count_num);

      switch (opt_params.update_type) {
        case Update_t::Global: {
          switch (opt_params.optimizer) {
            case Optimizer_t::Adam: {
              float alpha_t =
                  opt_params.lr *
                  sqrt(1 -
                       pow(opt_params.hyperparams.adam.beta2, opt_params.hyperparams.adam.times)) /
                  (1 - pow(opt_params.hyperparams.adam.beta1, opt_params.hyperparams.adam.times));
              // update target mi and vi
              opt_adam_kernel_global<<<grid_size, block_size, 0, stream>>>(
                  hash_hash_value_index_count_num, embedding_vec_size, opt_params.hyperparams.adam,
                  opt_tensor.opt_m_tensors_.get_ptr(), opt_tensor.opt_v_tensors_.get_ptr(),
                  sample_id_sort.get_ptr(), hash_value_index_sort.get_ptr(),
                  hash_value_index_count_offset.get_ptr(), wgrad.get_ptr(), opt_params.scaler);
              // all update according to the mi vi
              adam_update_kernel_global<<<1024, 256, 0, stream>>>(
                  embedding_vec_size, max_vocabulary_size_per_gpu, opt_params.hyperparams.adam, opt_tensor.opt_m_tensors_.get_ptr(), opt_tensor.opt_v_tensors_.get_ptr(),
                  alpha_t, hash_table_value.get_ptr());
              break;
            }
            case Optimizer_t::AdaGrad: {
              opt_adagrad_kernel<<<grid_size, block_size, 0, stream>>>(hash_hash_value_index_count_num, embedding_vec_size, opt_params.lr, opt_params.hyperparams.adagrad, opt_tensor.opt_accm_tensors_.get_ptr(), sample_id_sort.get_ptr(), hash_value_index_sort.get_ptr(), hash_value_index_count_offset.get_ptr(), wgrad.get_ptr(), hash_table_value.get_ptr(), opt_params.scaler);
              break;
            }
            case Optimizer_t::MomentumSGD:
              opt_momentum_sgd_kernel_global<<<grid_size, block_size, 0, stream>>>(
                  hash_hash_value_index_count_num, embedding_vec_size, opt_params.lr,
                  opt_params.hyperparams.momentum, opt_tensor.opt_momentum_tensors_.get_ptr(), sample_id_sort.get_ptr(),
                  hash_value_index_sort.get_ptr(), hash_value_index_count_offset.get_ptr(),
                  wgrad.get_ptr(), opt_params.scaler);
              momentum_sgd_update_kernel_global<<<1024, 256, 0, stream>>>(
                  embedding_vec_size, max_vocabulary_size_per_gpu, opt_params.hyperparams.momentum, opt_tensor.opt_momentum_tensors_.get_ptr(), 
                  hash_table_value.get_ptr());
              break;
            case Optimizer_t::Nesterov:
              nesterov_global_update_kernel_global<<<1024, 256, 0, stream>>>(
                  embedding_vec_size, max_vocabulary_size_per_gpu, opt_params.hyperparams.nesterov, opt_tensor.opt_accm_tensors_.get_ptr(),
                  hash_table_value.get_ptr());
              nesterov_local_update_kernel_global<<<grid_size, block_size, 0, stream>>>(
                  hash_hash_value_index_count_num, embedding_vec_size, opt_params.lr,
                  opt_params.hyperparams.nesterov, opt_tensor.opt_accm_tensors_.get_ptr(), sample_id_sort.get_ptr(),
                  hash_value_index_sort.get_ptr(), hash_value_index_count_offset.get_ptr(),
                  wgrad.get_ptr(), hash_table_value.get_ptr(), opt_params.scaler);
              break;
            case Optimizer_t::SGD:
              // Note: this is in fact a local update
              /// TODO: remove duplicate?
              opt_sgd_kernel<<<grid_size, block_size, 0, stream>>>(
                  hash_hash_value_index_count_num, embedding_vec_size, opt_params.lr,
                  sample_id_sort.get_ptr(), hash_value_index_sort.get_ptr(),
                  hash_value_index_count_offset.get_ptr(), wgrad.get_ptr(),
                  hash_table_value.get_ptr(), opt_params.scaler);
              break;
            default:
              CK_THROW_(Error_t::WrongInput, "Error: Invalid opitimizer type");
          }  // switch (optimizer)
          break;
        }
        case Update_t::Local: {
          switch (opt_params.optimizer) {
            case Optimizer_t::Adam: {
              float alpha_t =
                  opt_params.lr *
                  sqrt(1 -
                       pow(opt_params.hyperparams.adam.beta2, opt_params.hyperparams.adam.times)) /
                  (1 - pow(opt_params.hyperparams.adam.beta1, opt_params.hyperparams.adam.times));

              opt_adam_kernel<<<grid_size, block_size, 0, stream>>>(
                  hash_hash_value_index_count_num, embedding_vec_size, opt_params.hyperparams.adam, opt_tensor.opt_m_tensors_.get_ptr(), opt_tensor.opt_v_tensors_.get_ptr(),
                  alpha_t, sample_id_sort.get_ptr(), hash_value_index_sort.get_ptr(),
                  hash_value_index_count_offset.get_ptr(), wgrad.get_ptr(),
                  hash_table_value.get_ptr(), opt_params.scaler);
              break;
            }
            case Optimizer_t::AdaGrad: {
              opt_adagrad_kernel<<<grid_size, block_size, 0, stream>>>(hash_hash_value_index_count_num, embedding_vec_size, opt_params.lr, opt_params.hyperparams.adagrad, opt_tensor.opt_accm_tensors_.get_ptr(), sample_id_sort.get_ptr(), hash_value_index_sort.get_ptr(), hash_value_index_count_offset.get_ptr(), wgrad.get_ptr(), hash_table_value.get_ptr(), opt_params.scaler);
              break;
            }
            case Optimizer_t::MomentumSGD:
              opt_momentum_sgd_kernel<<<grid_size, block_size, 0, stream>>>(
                  hash_hash_value_index_count_num, embedding_vec_size, opt_params.lr,
                  opt_params.hyperparams.momentum, opt_tensor.opt_momentum_tensors_.get_ptr(), sample_id_sort.get_ptr(),
                  hash_value_index_sort.get_ptr(), hash_value_index_count_offset.get_ptr(),
                  wgrad.get_ptr(), hash_table_value.get_ptr(), opt_params.scaler);
              break;
            case Optimizer_t::Nesterov:
              opt_nesterov_kernel<<<grid_size, block_size, 0, stream>>>(
                  hash_hash_value_index_count_num, embedding_vec_size, opt_params.lr,
                  opt_params.hyperparams.nesterov, opt_tensor.opt_accm_tensors_.get_ptr(), sample_id_sort.get_ptr(),
                  hash_value_index_sort.get_ptr(), hash_value_index_count_offset.get_ptr(),
                  wgrad.get_ptr(), hash_table_value.get_ptr(), opt_params.scaler);
              break;
            case Optimizer_t::SGD:
              opt_sgd_kernel<<<grid_size, block_size, 0, stream>>>(
                  hash_hash_value_index_count_num, embedding_vec_size, opt_params.lr,
                  sample_id_sort.get_ptr(), hash_value_index_sort.get_ptr(),
                  hash_value_index_count_offset.get_ptr(), wgrad.get_ptr(),
                  hash_table_value.get_ptr(), opt_params.scaler);
              break;
            default:
              CK_THROW_(Error_t::WrongInput, "Error: Invalid opitimizer type");
          }  // switch (optimizer)
          break;
        }
        case Update_t::LazyGlobal: {
          switch (opt_params.optimizer) {
            case Optimizer_t::Adam: {
              const float alpha_t_common =
                  opt_params.lr / (1.0f - opt_params.hyperparams.adam.beta1);

              opt_adam_kernel_lazy<<<grid_size, block_size, 0, stream>>>(
                  hash_hash_value_index_count_num, embedding_vec_size, opt_params.hyperparams.adam, opt_tensor.opt_prev_time_tensors_.get_ptr(), opt_tensor.opt_m_tensors_.get_ptr(), opt_tensor.opt_v_tensors_.get_ptr(),
                  alpha_t_common, opt_params.hyperparams.adam.times, sample_id_sort.get_ptr(),
                  hash_value_index_sort.get_ptr(), hash_value_index_count_offset.get_ptr(),
                  wgrad.get_ptr(), hash_table_value.get_ptr(), opt_params.scaler);
              break;
            }
            case Optimizer_t::MomentumSGD:
            case Optimizer_t::Nesterov:
            case Optimizer_t::SGD: {
              /// TODO: implement lazy global update for other optimizer types
              CK_THROW_(Error_t::WrongInput,
                        "Error: lazy global update is only implemented for Adam");
              break;
            }
            default:
              CK_THROW_(Error_t::WrongInput, "Error: Invalid opitimizer type");
          }
          break;
        }
        default:
          CK_THROW_(Error_t::WrongInput, "Error: Invalid update type");
      }  // switch (update type)
    }
#ifndef NDEBUG
    cudaDeviceSynchronize();
    CK_CUDA_THROW_(cudaGetLastError());
#endif
  } catch (const std::runtime_error &rt_err) {
    std::cerr << rt_err.what() << std::endl;
    throw;
  }

  return;
}

template class EmbeddingOptimizer<unsigned int, float>;
template class EmbeddingOptimizer<long long, float>;
template class EmbeddingOptimizer<unsigned int, __half>;
template class EmbeddingOptimizer<long long, __half>;
}  // namespace HugeCTR<|MERGE_RESOLUTION|>--- conflicted
+++ resolved
@@ -117,10 +117,7 @@
       CK_CUDA_THROW_(cudaMemsetAsync(opt_tensors_.opt_v_tensors_.get_ptr(), 0,
                                      opt_tensors_.opt_v_tensors_.get_size_in_bytes(),
                                      local_gpu.get_stream()));
-<<<<<<< HEAD
-=======
       param.opt_params.hyperparams.adam.times = 0;
->>>>>>> 37d7eab5
       if (param.opt_params.update_type == Update_t::LazyGlobal) {
         dim3 grid(local_gpu.get_sm_count() * 4, 1, 1);
         dim3 block(512, 1, 1);
